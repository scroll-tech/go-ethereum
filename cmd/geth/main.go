--- conflicted
+++ resolved
@@ -169,14 +169,11 @@
 		utils.L1DeploymentBlockFlag,
 		utils.CircuitCapacityCheckEnabledFlag,
 		utils.RollupVerifyEnabledFlag,
-<<<<<<< HEAD
+		utils.ShadowforkPeersFlag,
 		utils.DASyncEnabledFlag,
 		utils.DAModeFlag,
 		utils.DASnapshotFileFlag,
 		utils.DABlobSourceFlag,
-=======
-		utils.ShadowforkPeersFlag,
->>>>>>> 2ba5ea30
 	}
 
 	rpcFlags = []cli.Flag{
