// Copyright 2014 The go-ethereum Authors
// This file is part of the go-ethereum library.
//
// The go-ethereum library is free software: you can redistribute it and/or modify
// it under the terms of the GNU Lesser General Public License as published by
// the Free Software Foundation, either version 3 of the License, or
// (at your option) any later version.
//
// The go-ethereum library is distributed in the hope that it will be useful,
// but WITHOUT ANY WARRANTY; without even the implied warranty of
// MERCHANTABILITY or FITNESS FOR A PARTICULAR PURPOSE. See the
// GNU Lesser General Public License for more details.
//
// You should have received a copy of the GNU Lesser General Public License
// along with the go-ethereum library. If not, see <http://www.gnu.org/licenses/>.

package core

import (
	"errors"
	"fmt"
	"io/ioutil"
	"math/big"
	"math/rand"
	"os"
	"sync"
	"testing"
	"time"

	"github.com/stretchr/testify/assert"

	"github.com/scroll-tech/go-ethereum/common"
	"github.com/scroll-tech/go-ethereum/consensus"
	"github.com/scroll-tech/go-ethereum/consensus/ethash"
	"github.com/scroll-tech/go-ethereum/core/rawdb"
	"github.com/scroll-tech/go-ethereum/core/state"
	"github.com/scroll-tech/go-ethereum/core/types"
	"github.com/scroll-tech/go-ethereum/core/vm"
	"github.com/scroll-tech/go-ethereum/crypto"
	"github.com/scroll-tech/go-ethereum/ethdb"
	"github.com/scroll-tech/go-ethereum/params"
	"github.com/scroll-tech/go-ethereum/trie"
)

// So we can deterministically seed different blockchains
var (
	canonicalSeed = 1
	forkSeed      = 2
)

// newCanonical creates a chain database, and injects a deterministic canonical
// chain. Depending on the full flag, if creates either a full block chain or a
// header only chain.
func newCanonical(engine consensus.Engine, n int, full bool) (ethdb.Database, *BlockChain, error) {
	var (
		db      = rawdb.NewMemoryDatabase()
		genesis = (&Genesis{BaseFee: big.NewInt(params.InitialBaseFee)}).MustCommit(db)
	)

	// Initialize a fresh chain with only a genesis block
	blockchain, _ := NewBlockChain(db, nil, params.AllEthashProtocolChanges, engine, vm.Config{}, nil, nil)
	// Create and inject the requested chain
	if n == 0 {
		return db, blockchain, nil
	}
	if full {
		// Full block-chain requested
		blocks := makeBlockChain(genesis, n, engine, db, canonicalSeed)
		_, err := blockchain.InsertChain(blocks)
		return db, blockchain, err
	}
	// Header-only chain requested
	headers := makeHeaderChain(genesis.Header(), n, engine, db, canonicalSeed)
	_, err := blockchain.InsertHeaderChain(headers, 1)
	return db, blockchain, err
}

func newGwei(n int64) *big.Int {
	return new(big.Int).Mul(big.NewInt(n), big.NewInt(params.GWei))
}

// Test fork of length N starting from block i
func testFork(t *testing.T, blockchain *BlockChain, i, n int, full bool, comparator func(td1, td2 *big.Int)) {
	// Copy old chain up to #i into a new db
	db, blockchain2, err := newCanonical(ethash.NewFaker(), i, full)
	if err != nil {
		t.Fatal("could not make new canonical in testFork", err)
	}
	defer blockchain2.Stop()

	// Assert the chains have the same header/block at #i
	var hash1, hash2 common.Hash
	if full {
		hash1 = blockchain.GetBlockByNumber(uint64(i)).Hash()
		hash2 = blockchain2.GetBlockByNumber(uint64(i)).Hash()
	} else {
		hash1 = blockchain.GetHeaderByNumber(uint64(i)).Hash()
		hash2 = blockchain2.GetHeaderByNumber(uint64(i)).Hash()
	}
	if hash1 != hash2 {
		t.Errorf("chain content mismatch at %d: have hash %v, want hash %v", i, hash2, hash1)
	}
	// Extend the newly created chain
	var (
		blockChainB  []*types.Block
		headerChainB []*types.Header
	)
	if full {
		blockChainB = makeBlockChain(blockchain2.CurrentBlock(), n, ethash.NewFaker(), db, forkSeed)
		if _, err := blockchain2.InsertChain(blockChainB); err != nil {
			t.Fatalf("failed to insert forking chain: %v", err)
		}
	} else {
		headerChainB = makeHeaderChain(blockchain2.CurrentHeader(), n, ethash.NewFaker(), db, forkSeed)
		if _, err := blockchain2.InsertHeaderChain(headerChainB, 1); err != nil {
			t.Fatalf("failed to insert forking chain: %v", err)
		}
	}
	// Sanity check that the forked chain can be imported into the original
	var tdPre, tdPost *big.Int

	if full {
		cur := blockchain.CurrentBlock()
		tdPre = blockchain.GetTd(cur.Hash(), cur.NumberU64())
		if err := testBlockChainImport(blockChainB, blockchain); err != nil {
			t.Fatalf("failed to import forked block chain: %v", err)
		}
		last := blockChainB[len(blockChainB)-1]
		tdPost = blockchain.GetTd(last.Hash(), last.NumberU64())
	} else {
		cur := blockchain.CurrentHeader()
		tdPre = blockchain.GetTd(cur.Hash(), cur.Number.Uint64())
		if err := testHeaderChainImport(headerChainB, blockchain); err != nil {
			t.Fatalf("failed to import forked header chain: %v", err)
		}
		last := headerChainB[len(headerChainB)-1]
		tdPost = blockchain.GetTd(last.Hash(), last.Number.Uint64())
	}
	// Compare the total difficulties of the chains
	comparator(tdPre, tdPost)
}

// testBlockChainImport tries to process a chain of blocks, writing them into
// the database if successful.
func testBlockChainImport(chain types.Blocks, blockchain *BlockChain) error {
	for _, block := range chain {
		// Try and process the block
		err := blockchain.engine.VerifyHeader(blockchain, block.Header(), true)
		if err == nil {
			err = blockchain.validator.ValidateBody(block)
		}
		if err != nil {
			if err == ErrKnownBlock {
				continue
			}
			return err
		}
		statedb, err := state.New(blockchain.GetBlockByHash(block.ParentHash()).Root(), blockchain.stateCache, nil)
		if err != nil {
			return err
		}
		receipts, _, usedGas, err := blockchain.processor.Process(block, statedb, vm.Config{})
		if err != nil {
			blockchain.reportBlock(block, receipts, err)
			return err
		}
		err = blockchain.validator.ValidateState(block, statedb, receipts, usedGas)
		if err != nil {
			blockchain.reportBlock(block, receipts, err)
			return err
		}

		blockchain.chainmu.MustLock()
		rawdb.WriteTd(blockchain.db, block.Hash(), block.NumberU64(), new(big.Int).Add(block.Difficulty(), blockchain.GetTd(block.ParentHash(), block.NumberU64()-1)))
		rawdb.WriteBlock(blockchain.db, block)
		statedb.Commit(false)
		blockchain.chainmu.Unlock()
	}
	return nil
}

// testHeaderChainImport tries to process a chain of header, writing them into
// the database if successful.
func testHeaderChainImport(chain []*types.Header, blockchain *BlockChain) error {
	for _, header := range chain {
		// Try and validate the header
		if err := blockchain.engine.VerifyHeader(blockchain, header, false); err != nil {
			return err
		}
		// Manually insert the header into the database, but don't reorganise (allows subsequent testing)
		blockchain.chainmu.MustLock()
		rawdb.WriteTd(blockchain.db, header.Hash(), header.Number.Uint64(), new(big.Int).Add(header.Difficulty, blockchain.GetTd(header.ParentHash, header.Number.Uint64()-1)))
		rawdb.WriteHeader(blockchain.db, header)
		blockchain.chainmu.Unlock()
	}
	return nil
}

func TestLastBlock(t *testing.T) {
	_, blockchain, err := newCanonical(ethash.NewFaker(), 0, true)
	if err != nil {
		t.Fatalf("failed to create pristine chain: %v", err)
	}
	defer blockchain.Stop()

	blocks := makeBlockChain(blockchain.CurrentBlock(), 1, ethash.NewFullFaker(), blockchain.db, 0)
	if _, err := blockchain.InsertChain(blocks); err != nil {
		t.Fatalf("Failed to insert block: %v", err)
	}
	if blocks[len(blocks)-1].Hash() != rawdb.ReadHeadBlockHash(blockchain.db) {
		t.Fatalf("Write/Get HeadBlockHash failed")
	}
}

// Tests that given a starting canonical chain of a given size, it can be extended
// with various length chains.
func TestExtendCanonicalHeaders(t *testing.T) { testExtendCanonical(t, false) }
func TestExtendCanonicalBlocks(t *testing.T)  { testExtendCanonical(t, true) }

func testExtendCanonical(t *testing.T, full bool) {
	length := 5

	// Make first chain starting from genesis
	_, processor, err := newCanonical(ethash.NewFaker(), length, full)
	if err != nil {
		t.Fatalf("failed to make new canonical chain: %v", err)
	}
	defer processor.Stop()

	// Define the difficulty comparator
	better := func(td1, td2 *big.Int) {
		if td2.Cmp(td1) <= 0 {
			t.Errorf("total difficulty mismatch: have %v, expected more than %v", td2, td1)
		}
	}
	// Start fork from current height
	testFork(t, processor, length, 1, full, better)
	testFork(t, processor, length, 2, full, better)
	testFork(t, processor, length, 5, full, better)
	testFork(t, processor, length, 10, full, better)
}

// Tests that given a starting canonical chain of a given size, creating shorter
// forks do not take canonical ownership.
func TestShorterForkHeaders(t *testing.T) { testShorterFork(t, false) }
func TestShorterForkBlocks(t *testing.T)  { testShorterFork(t, true) }

func testShorterFork(t *testing.T, full bool) {
	length := 10

	// Make first chain starting from genesis
	_, processor, err := newCanonical(ethash.NewFaker(), length, full)
	if err != nil {
		t.Fatalf("failed to make new canonical chain: %v", err)
	}
	defer processor.Stop()

	// Define the difficulty comparator
	worse := func(td1, td2 *big.Int) {
		if td2.Cmp(td1) >= 0 {
			t.Errorf("total difficulty mismatch: have %v, expected less than %v", td2, td1)
		}
	}
	// Sum of numbers must be less than `length` for this to be a shorter fork
	testFork(t, processor, 0, 3, full, worse)
	testFork(t, processor, 0, 7, full, worse)
	testFork(t, processor, 1, 1, full, worse)
	testFork(t, processor, 1, 7, full, worse)
	testFork(t, processor, 5, 3, full, worse)
	testFork(t, processor, 5, 4, full, worse)
}

// Tests that given a starting canonical chain of a given size, creating longer
// forks do take canonical ownership.
func TestLongerForkHeaders(t *testing.T) { testLongerFork(t, false) }
func TestLongerForkBlocks(t *testing.T)  { testLongerFork(t, true) }

func testLongerFork(t *testing.T, full bool) {
	length := 10

	// Make first chain starting from genesis
	_, processor, err := newCanonical(ethash.NewFaker(), length, full)
	if err != nil {
		t.Fatalf("failed to make new canonical chain: %v", err)
	}
	defer processor.Stop()

	// Define the difficulty comparator
	better := func(td1, td2 *big.Int) {
		if td2.Cmp(td1) <= 0 {
			t.Errorf("total difficulty mismatch: have %v, expected more than %v", td2, td1)
		}
	}
	// Sum of numbers must be greater than `length` for this to be a longer fork
	testFork(t, processor, 0, 11, full, better)
	testFork(t, processor, 0, 15, full, better)
	testFork(t, processor, 1, 10, full, better)
	testFork(t, processor, 1, 12, full, better)
	testFork(t, processor, 5, 6, full, better)
	testFork(t, processor, 5, 8, full, better)
}

// Tests that given a starting canonical chain of a given size, creating equal
// forks do take canonical ownership.
func TestEqualForkHeaders(t *testing.T) { testEqualFork(t, false) }
func TestEqualForkBlocks(t *testing.T)  { testEqualFork(t, true) }

func testEqualFork(t *testing.T, full bool) {
	length := 10

	// Make first chain starting from genesis
	_, processor, err := newCanonical(ethash.NewFaker(), length, full)
	if err != nil {
		t.Fatalf("failed to make new canonical chain: %v", err)
	}
	defer processor.Stop()

	// Define the difficulty comparator
	equal := func(td1, td2 *big.Int) {
		if td2.Cmp(td1) != 0 {
			t.Errorf("total difficulty mismatch: have %v, want %v", td2, td1)
		}
	}
	// Sum of numbers must be equal to `length` for this to be an equal fork
	testFork(t, processor, 0, 10, full, equal)
	testFork(t, processor, 1, 9, full, equal)
	testFork(t, processor, 2, 8, full, equal)
	testFork(t, processor, 5, 5, full, equal)
	testFork(t, processor, 6, 4, full, equal)
	testFork(t, processor, 9, 1, full, equal)
}

// Tests that chains missing links do not get accepted by the processor.
func TestBrokenHeaderChain(t *testing.T) { testBrokenChain(t, false) }
func TestBrokenBlockChain(t *testing.T)  { testBrokenChain(t, true) }

func testBrokenChain(t *testing.T, full bool) {
	// Make chain starting from genesis
	db, blockchain, err := newCanonical(ethash.NewFaker(), 10, full)
	if err != nil {
		t.Fatalf("failed to make new canonical chain: %v", err)
	}
	defer blockchain.Stop()

	// Create a forked chain, and try to insert with a missing link
	if full {
		chain := makeBlockChain(blockchain.CurrentBlock(), 5, ethash.NewFaker(), db, forkSeed)[1:]
		if err := testBlockChainImport(chain, blockchain); err == nil {
			t.Errorf("broken block chain not reported")
		}
	} else {
		chain := makeHeaderChain(blockchain.CurrentHeader(), 5, ethash.NewFaker(), db, forkSeed)[1:]
		if err := testHeaderChainImport(chain, blockchain); err == nil {
			t.Errorf("broken header chain not reported")
		}
	}
}

// Tests that reorganising a long difficult chain after a short easy one
// overwrites the canonical numbers and links in the database.
func TestReorgLongHeaders(t *testing.T) { testReorgLong(t, false) }
func TestReorgLongBlocks(t *testing.T)  { testReorgLong(t, true) }

func testReorgLong(t *testing.T, full bool) {
	testReorg(t, []int64{0, 0, -9}, []int64{0, 0, 0, -9}, 393280+params.GenesisDifficulty.Int64(), full)
}

// Tests that reorganising a short difficult chain after a long easy one
// overwrites the canonical numbers and links in the database.
func TestReorgShortHeaders(t *testing.T) { testReorgShort(t, false) }
func TestReorgShortBlocks(t *testing.T)  { testReorgShort(t, true) }

func testReorgShort(t *testing.T, full bool) {
	// Create a long easy chain vs. a short heavy one. Due to difficulty adjustment
	// we need a fairly long chain of blocks with different difficulties for a short
	// one to become heavyer than a long one. The 96 is an empirical value.
	easy := make([]int64, 96)
	for i := 0; i < len(easy); i++ {
		easy[i] = 60
	}
	diff := make([]int64, len(easy)-1)
	for i := 0; i < len(diff); i++ {
		diff[i] = -9
	}
	testReorg(t, easy, diff, 12615120+params.GenesisDifficulty.Int64(), full)
}

func testReorg(t *testing.T, first, second []int64, td int64, full bool) {
	// Create a pristine chain and database
	db, blockchain, err := newCanonical(ethash.NewFaker(), 0, full)
	if err != nil {
		t.Fatalf("failed to create pristine chain: %v", err)
	}
	defer blockchain.Stop()

	// Insert an easy and a difficult chain afterwards
	easyBlocks, _ := GenerateChain(params.TestChainConfig, blockchain.CurrentBlock(), ethash.NewFaker(), db, len(first), func(i int, b *BlockGen) {
		b.OffsetTime(first[i])
	})
	diffBlocks, _ := GenerateChain(params.TestChainConfig, blockchain.CurrentBlock(), ethash.NewFaker(), db, len(second), func(i int, b *BlockGen) {
		b.OffsetTime(second[i])
	})
	if full {
		if _, err := blockchain.InsertChain(easyBlocks); err != nil {
			t.Fatalf("failed to insert easy chain: %v", err)
		}
		if _, err := blockchain.InsertChain(diffBlocks); err != nil {
			t.Fatalf("failed to insert difficult chain: %v", err)
		}
	} else {
		easyHeaders := make([]*types.Header, len(easyBlocks))
		for i, block := range easyBlocks {
			easyHeaders[i] = block.Header()
		}
		diffHeaders := make([]*types.Header, len(diffBlocks))
		for i, block := range diffBlocks {
			diffHeaders[i] = block.Header()
		}
		if _, err := blockchain.InsertHeaderChain(easyHeaders, 1); err != nil {
			t.Fatalf("failed to insert easy chain: %v", err)
		}
		if _, err := blockchain.InsertHeaderChain(diffHeaders, 1); err != nil {
			t.Fatalf("failed to insert difficult chain: %v", err)
		}
	}
	// Check that the chain is valid number and link wise
	if full {
		prev := blockchain.CurrentBlock()
		for block := blockchain.GetBlockByNumber(blockchain.CurrentBlock().NumberU64() - 1); block.NumberU64() != 0; prev, block = block, blockchain.GetBlockByNumber(block.NumberU64()-1) {
			if prev.ParentHash() != block.Hash() {
				t.Errorf("parent block hash mismatch: have %x, want %x", prev.ParentHash(), block.Hash())
			}
		}
	} else {
		prev := blockchain.CurrentHeader()
		for header := blockchain.GetHeaderByNumber(blockchain.CurrentHeader().Number.Uint64() - 1); header.Number.Uint64() != 0; prev, header = header, blockchain.GetHeaderByNumber(header.Number.Uint64()-1) {
			if prev.ParentHash != header.Hash() {
				t.Errorf("parent header hash mismatch: have %x, want %x", prev.ParentHash, header.Hash())
			}
		}
	}
	// Make sure the chain total difficulty is the correct one
	want := new(big.Int).Add(blockchain.genesisBlock.Difficulty(), big.NewInt(td))
	if full {
		cur := blockchain.CurrentBlock()
		if have := blockchain.GetTd(cur.Hash(), cur.NumberU64()); have.Cmp(want) != 0 {
			t.Errorf("total difficulty mismatch: have %v, want %v", have, want)
		}
	} else {
		cur := blockchain.CurrentHeader()
		if have := blockchain.GetTd(cur.Hash(), cur.Number.Uint64()); have.Cmp(want) != 0 {
			t.Errorf("total difficulty mismatch: have %v, want %v", have, want)
		}
	}
}

// Tests that the insertion functions detect banned hashes.
func TestBadHeaderHashes(t *testing.T) { testBadHashes(t, false) }
func TestBadBlockHashes(t *testing.T)  { testBadHashes(t, true) }

func testBadHashes(t *testing.T, full bool) {
	// Create a pristine chain and database
	db, blockchain, err := newCanonical(ethash.NewFaker(), 0, full)
	if err != nil {
		t.Fatalf("failed to create pristine chain: %v", err)
	}
	defer blockchain.Stop()

	// Create a chain, ban a hash and try to import
	if full {
		blocks := makeBlockChain(blockchain.CurrentBlock(), 3, ethash.NewFaker(), db, 10)

		BadHashes[blocks[2].Header().Hash()] = true
		defer func() { delete(BadHashes, blocks[2].Header().Hash()) }()

		_, err = blockchain.InsertChain(blocks)
	} else {
		headers := makeHeaderChain(blockchain.CurrentHeader(), 3, ethash.NewFaker(), db, 10)

		BadHashes[headers[2].Hash()] = true
		defer func() { delete(BadHashes, headers[2].Hash()) }()

		_, err = blockchain.InsertHeaderChain(headers, 1)
	}
	if !errors.Is(err, ErrBannedHash) {
		t.Errorf("error mismatch: have: %v, want: %v", err, ErrBannedHash)
	}
}

// Tests that bad hashes are detected on boot, and the chain rolled back to a
// good state prior to the bad hash.
func TestReorgBadHeaderHashes(t *testing.T) { testReorgBadHashes(t, false) }
func TestReorgBadBlockHashes(t *testing.T)  { testReorgBadHashes(t, true) }

func testReorgBadHashes(t *testing.T, full bool) {
	// Create a pristine chain and database
	db, blockchain, err := newCanonical(ethash.NewFaker(), 0, full)
	if err != nil {
		t.Fatalf("failed to create pristine chain: %v", err)
	}
	// Create a chain, import and ban afterwards
	headers := makeHeaderChain(blockchain.CurrentHeader(), 4, ethash.NewFaker(), db, 10)
	blocks := makeBlockChain(blockchain.CurrentBlock(), 4, ethash.NewFaker(), db, 10)

	if full {
		if _, err = blockchain.InsertChain(blocks); err != nil {
			t.Errorf("failed to import blocks: %v", err)
		}
		if blockchain.CurrentBlock().Hash() != blocks[3].Hash() {
			t.Errorf("last block hash mismatch: have: %x, want %x", blockchain.CurrentBlock().Hash(), blocks[3].Header().Hash())
		}
		BadHashes[blocks[3].Header().Hash()] = true
		defer func() { delete(BadHashes, blocks[3].Header().Hash()) }()
	} else {
		if _, err = blockchain.InsertHeaderChain(headers, 1); err != nil {
			t.Errorf("failed to import headers: %v", err)
		}
		if blockchain.CurrentHeader().Hash() != headers[3].Hash() {
			t.Errorf("last header hash mismatch: have: %x, want %x", blockchain.CurrentHeader().Hash(), headers[3].Hash())
		}
		BadHashes[headers[3].Hash()] = true
		defer func() { delete(BadHashes, headers[3].Hash()) }()
	}
	blockchain.Stop()

	// Create a new BlockChain and check that it rolled back the state.
	ncm, err := NewBlockChain(blockchain.db, nil, blockchain.chainConfig, ethash.NewFaker(), vm.Config{}, nil, nil)
	if err != nil {
		t.Fatalf("failed to create new chain manager: %v", err)
	}
	if full {
		if ncm.CurrentBlock().Hash() != blocks[2].Header().Hash() {
			t.Errorf("last block hash mismatch: have: %x, want %x", ncm.CurrentBlock().Hash(), blocks[2].Header().Hash())
		}
		if blocks[2].Header().GasLimit != ncm.GasLimit() {
			t.Errorf("last  block gasLimit mismatch: have: %d, want %d", ncm.GasLimit(), blocks[2].Header().GasLimit)
		}
	} else {
		if ncm.CurrentHeader().Hash() != headers[2].Hash() {
			t.Errorf("last header hash mismatch: have: %x, want %x", ncm.CurrentHeader().Hash(), headers[2].Hash())
		}
	}
	ncm.Stop()
}

// Tests chain insertions in the face of one entity containing an invalid nonce.
func TestHeadersInsertNonceError(t *testing.T) { testInsertNonceError(t, false) }
func TestBlocksInsertNonceError(t *testing.T)  { testInsertNonceError(t, true) }

func testInsertNonceError(t *testing.T, full bool) {
	for i := 1; i < 25 && !t.Failed(); i++ {
		// Create a pristine chain and database
		db, blockchain, err := newCanonical(ethash.NewFaker(), 0, full)
		if err != nil {
			t.Fatalf("failed to create pristine chain: %v", err)
		}
		defer blockchain.Stop()

		// Create and insert a chain with a failing nonce
		var (
			failAt  int
			failRes int
			failNum uint64
		)
		if full {
			blocks := makeBlockChain(blockchain.CurrentBlock(), i, ethash.NewFaker(), db, 0)

			failAt = rand.Int() % len(blocks)
			failNum = blocks[failAt].NumberU64()

			blockchain.engine = ethash.NewFakeFailer(failNum)
			failRes, err = blockchain.InsertChain(blocks)
		} else {
			headers := makeHeaderChain(blockchain.CurrentHeader(), i, ethash.NewFaker(), db, 0)

			failAt = rand.Int() % len(headers)
			failNum = headers[failAt].Number.Uint64()

			blockchain.engine = ethash.NewFakeFailer(failNum)
			blockchain.hc.engine = blockchain.engine
			failRes, err = blockchain.InsertHeaderChain(headers, 1)
		}
		// Check that the returned error indicates the failure
		if failRes != failAt {
			t.Errorf("test %d: failure (%v) index mismatch: have %d, want %d", i, err, failRes, failAt)
		}
		// Check that all blocks after the failing block have been inserted
		for j := 0; j < i-failAt; j++ {
			if full {
				if block := blockchain.GetBlockByNumber(failNum + uint64(j)); block != nil {
					t.Errorf("test %d: invalid block in chain: %v", i, block)
				}
			} else {
				if header := blockchain.GetHeaderByNumber(failNum + uint64(j)); header != nil {
					t.Errorf("test %d: invalid header in chain: %v", i, header)
				}
			}
		}
	}
}

// Tests that fast importing a block chain produces the same chain data as the
// classical full block processing.
func TestFastVsFullChains(t *testing.T) {
	// Configure and generate a sample block chain
	var (
		gendb   = rawdb.NewMemoryDatabase()
		key, _  = crypto.HexToECDSA("b71c71a67e1177ad4e901695e1b4b9ee17ae16c6668d313eac2f96dbcda3f291")
		address = crypto.PubkeyToAddress(key.PublicKey)
		funds   = big.NewInt(1000000000000000)
		gspec   = &Genesis{
			Config:  params.TestChainConfig,
			Alloc:   GenesisAlloc{address: {Balance: funds}},
			BaseFee: big.NewInt(params.InitialBaseFee),
		}
		genesis = gspec.MustCommit(gendb)
		signer  = types.LatestSigner(gspec.Config)
	)
	blocks, receipts := GenerateChain(gspec.Config, genesis, ethash.NewFaker(), gendb, 1024, func(i int, block *BlockGen) {
		block.SetCoinbase(common.Address{0x00})

		// If the block number is multiple of 3, send a few bonus transactions to the miner
		if i%3 == 2 {
			for j := 0; j < i%4+1; j++ {
				tx, err := types.SignTx(types.NewTransaction(block.TxNonce(address), common.Address{0x00}, big.NewInt(1000), params.TxGas, block.header.BaseFee, nil), signer, key)
				if err != nil {
					panic(err)
				}
				block.AddTx(tx)
			}
		}
		// If the block number is a multiple of 5, add a few bonus uncles to the block
		if i%5 == 5 {
			block.AddUncle(&types.Header{ParentHash: block.PrevBlock(i - 1).Hash(), Number: big.NewInt(int64(i - 1))})
		}
	})
	// Import the chain as an archive node for the comparison baseline
	archiveDb := rawdb.NewMemoryDatabase()
	gspec.MustCommit(archiveDb)
	archive, _ := NewBlockChain(archiveDb, nil, gspec.Config, ethash.NewFaker(), vm.Config{}, nil, nil)
	defer archive.Stop()

	if n, err := archive.InsertChain(blocks); err != nil {
		t.Fatalf("failed to process block %d: %v", n, err)
	}
	// Fast import the chain as a non-archive node to test
	fastDb := rawdb.NewMemoryDatabase()
	gspec.MustCommit(fastDb)
	fast, _ := NewBlockChain(fastDb, nil, gspec.Config, ethash.NewFaker(), vm.Config{}, nil, nil)
	defer fast.Stop()

	headers := make([]*types.Header, len(blocks))
	for i, block := range blocks {
		headers[i] = block.Header()
	}
	if n, err := fast.InsertHeaderChain(headers, 1); err != nil {
		t.Fatalf("failed to insert header %d: %v", n, err)
	}
	if n, err := fast.InsertReceiptChain(blocks, receipts, 0); err != nil {
		t.Fatalf("failed to insert receipt %d: %v", n, err)
	}
	// Freezer style fast import the chain.
	frdir, err := ioutil.TempDir("", "")
	if err != nil {
		t.Fatalf("failed to create temp freezer dir: %v", err)
	}
	defer os.Remove(frdir)
	ancientDb, err := rawdb.NewDatabaseWithFreezer(rawdb.NewMemoryDatabase(), frdir, "", false)
	if err != nil {
		t.Fatalf("failed to create temp freezer db: %v", err)
	}
	gspec.MustCommit(ancientDb)
	ancient, _ := NewBlockChain(ancientDb, nil, gspec.Config, ethash.NewFaker(), vm.Config{}, nil, nil)
	defer ancient.Stop()

	if n, err := ancient.InsertHeaderChain(headers, 1); err != nil {
		t.Fatalf("failed to insert header %d: %v", n, err)
	}
	if n, err := ancient.InsertReceiptChain(blocks, receipts, uint64(len(blocks)/2)); err != nil {
		t.Fatalf("failed to insert receipt %d: %v", n, err)
	}

	// Iterate over all chain data components, and cross reference
	for i := 0; i < len(blocks); i++ {
		num, hash := blocks[i].NumberU64(), blocks[i].Hash()

		if ftd, atd := fast.GetTd(hash, num), archive.GetTd(hash, num); ftd.Cmp(atd) != 0 {
			t.Errorf("block #%d [%x]: td mismatch: fastdb %v, archivedb %v", num, hash, ftd, atd)
		}
		if antd, artd := ancient.GetTd(hash, num), archive.GetTd(hash, num); antd.Cmp(artd) != 0 {
			t.Errorf("block #%d [%x]: td mismatch: ancientdb %v, archivedb %v", num, hash, antd, artd)
		}
		if fheader, aheader := fast.GetHeaderByHash(hash), archive.GetHeaderByHash(hash); fheader.Hash() != aheader.Hash() {
			t.Errorf("block #%d [%x]: header mismatch: fastdb %v, archivedb %v", num, hash, fheader, aheader)
		}
		if anheader, arheader := ancient.GetHeaderByHash(hash), archive.GetHeaderByHash(hash); anheader.Hash() != arheader.Hash() {
			t.Errorf("block #%d [%x]: header mismatch: ancientdb %v, archivedb %v", num, hash, anheader, arheader)
		}
		if fblock, arblock, anblock := fast.GetBlockByHash(hash), archive.GetBlockByHash(hash), ancient.GetBlockByHash(hash); fblock.Hash() != arblock.Hash() || anblock.Hash() != arblock.Hash() {
			t.Errorf("block #%d [%x]: block mismatch: fastdb %v, ancientdb %v, archivedb %v", num, hash, fblock, anblock, arblock)
		} else if types.DeriveSha(fblock.Transactions(), trie.NewStackTrie(nil)) != types.DeriveSha(arblock.Transactions(), trie.NewStackTrie(nil)) || types.DeriveSha(anblock.Transactions(), trie.NewStackTrie(nil)) != types.DeriveSha(arblock.Transactions(), trie.NewStackTrie(nil)) {
			t.Errorf("block #%d [%x]: transactions mismatch: fastdb %v, ancientdb %v, archivedb %v", num, hash, fblock.Transactions(), anblock.Transactions(), arblock.Transactions())
		} else if types.CalcUncleHash(fblock.Uncles()) != types.CalcUncleHash(arblock.Uncles()) || types.CalcUncleHash(anblock.Uncles()) != types.CalcUncleHash(arblock.Uncles()) {
			t.Errorf("block #%d [%x]: uncles mismatch: fastdb %v, ancientdb %v, archivedb %v", num, hash, fblock.Uncles(), anblock, arblock.Uncles())
		}

		// Check receipts.
		freceipts := rawdb.ReadReceipts(fastDb, hash, num, fast.Config())
		anreceipts := rawdb.ReadReceipts(ancientDb, hash, num, fast.Config())
		areceipts := rawdb.ReadReceipts(archiveDb, hash, num, fast.Config())
		if types.DeriveSha(freceipts, trie.NewStackTrie(nil)) != types.DeriveSha(areceipts, trie.NewStackTrie(nil)) {
			t.Errorf("block #%d [%x]: receipts mismatch: fastdb %v, ancientdb %v, archivedb %v", num, hash, freceipts, anreceipts, areceipts)
		}

		// Check that hash-to-number mappings are present in all databases.
		if m := rawdb.ReadHeaderNumber(fastDb, hash); m == nil || *m != num {
			t.Errorf("block #%d [%x]: wrong hash-to-number mapping in fastdb: %v", num, hash, m)
		}
		if m := rawdb.ReadHeaderNumber(ancientDb, hash); m == nil || *m != num {
			t.Errorf("block #%d [%x]: wrong hash-to-number mapping in ancientdb: %v", num, hash, m)
		}
		if m := rawdb.ReadHeaderNumber(archiveDb, hash); m == nil || *m != num {
			t.Errorf("block #%d [%x]: wrong hash-to-number mapping in archivedb: %v", num, hash, m)
		}
	}

	// Check that the canonical chains are the same between the databases
	for i := 0; i < len(blocks)+1; i++ {
		if fhash, ahash := rawdb.ReadCanonicalHash(fastDb, uint64(i)), rawdb.ReadCanonicalHash(archiveDb, uint64(i)); fhash != ahash {
			t.Errorf("block #%d: canonical hash mismatch: fastdb %v, archivedb %v", i, fhash, ahash)
		}
		if anhash, arhash := rawdb.ReadCanonicalHash(ancientDb, uint64(i)), rawdb.ReadCanonicalHash(archiveDb, uint64(i)); anhash != arhash {
			t.Errorf("block #%d: canonical hash mismatch: ancientdb %v, archivedb %v", i, anhash, arhash)
		}
	}
}

// Tests that various import methods move the chain head pointers to the correct
// positions.
func TestLightVsFastVsFullChainHeads(t *testing.T) {
	// Configure and generate a sample block chain
	var (
		gendb   = rawdb.NewMemoryDatabase()
		key, _  = crypto.HexToECDSA("b71c71a67e1177ad4e901695e1b4b9ee17ae16c6668d313eac2f96dbcda3f291")
		address = crypto.PubkeyToAddress(key.PublicKey)
		funds   = big.NewInt(1000000000000000)
		gspec   = &Genesis{
			Config:  params.TestChainConfig,
			Alloc:   GenesisAlloc{address: {Balance: funds}},
			BaseFee: big.NewInt(params.InitialBaseFee),
		}
		genesis = gspec.MustCommit(gendb)
	)
	height := uint64(1024)
	blocks, receipts := GenerateChain(gspec.Config, genesis, ethash.NewFaker(), gendb, int(height), nil)

	// makeDb creates a db instance for testing.
	makeDb := func() (ethdb.Database, func()) {
		dir, err := ioutil.TempDir("", "")
		if err != nil {
			t.Fatalf("failed to create temp freezer dir: %v", err)
		}
		defer os.Remove(dir)
		db, err := rawdb.NewDatabaseWithFreezer(rawdb.NewMemoryDatabase(), dir, "", false)
		if err != nil {
			t.Fatalf("failed to create temp freezer db: %v", err)
		}
		gspec.MustCommit(db)
		return db, func() { os.RemoveAll(dir) }
	}
	// Configure a subchain to roll back
	remove := blocks[height/2].NumberU64()

	// Create a small assertion method to check the three heads
	assert := func(t *testing.T, kind string, chain *BlockChain, header uint64, fast uint64, block uint64) {
		t.Helper()

		if num := chain.CurrentBlock().NumberU64(); num != block {
			t.Errorf("%s head block mismatch: have #%v, want #%v", kind, num, block)
		}
		if num := chain.CurrentFastBlock().NumberU64(); num != fast {
			t.Errorf("%s head fast-block mismatch: have #%v, want #%v", kind, num, fast)
		}
		if num := chain.CurrentHeader().Number.Uint64(); num != header {
			t.Errorf("%s head header mismatch: have #%v, want #%v", kind, num, header)
		}
	}
	// Import the chain as an archive node and ensure all pointers are updated
	archiveDb, delfn := makeDb()
	defer delfn()

	archiveCaching := *defaultCacheConfig
	archiveCaching.TrieDirtyDisabled = true

	archive, _ := NewBlockChain(archiveDb, &archiveCaching, gspec.Config, ethash.NewFaker(), vm.Config{}, nil, nil)
	if n, err := archive.InsertChain(blocks); err != nil {
		t.Fatalf("failed to process block %d: %v", n, err)
	}
	defer archive.Stop()

	assert(t, "archive", archive, height, height, height)
	archive.SetHead(remove - 1)
	assert(t, "archive", archive, height/2, height/2, height/2)

	// Import the chain as a non-archive node and ensure all pointers are updated
	fastDb, delfn := makeDb()
	defer delfn()
	fast, _ := NewBlockChain(fastDb, nil, gspec.Config, ethash.NewFaker(), vm.Config{}, nil, nil)
	defer fast.Stop()

	headers := make([]*types.Header, len(blocks))
	for i, block := range blocks {
		headers[i] = block.Header()
	}
	if n, err := fast.InsertHeaderChain(headers, 1); err != nil {
		t.Fatalf("failed to insert header %d: %v", n, err)
	}
	if n, err := fast.InsertReceiptChain(blocks, receipts, 0); err != nil {
		t.Fatalf("failed to insert receipt %d: %v", n, err)
	}
	assert(t, "fast", fast, height, height, 0)
	fast.SetHead(remove - 1)
	assert(t, "fast", fast, height/2, height/2, 0)

	// Import the chain as a ancient-first node and ensure all pointers are updated
	ancientDb, delfn := makeDb()
	defer delfn()
	ancient, _ := NewBlockChain(ancientDb, nil, gspec.Config, ethash.NewFaker(), vm.Config{}, nil, nil)
	defer ancient.Stop()

	if n, err := ancient.InsertHeaderChain(headers, 1); err != nil {
		t.Fatalf("failed to insert header %d: %v", n, err)
	}
	if n, err := ancient.InsertReceiptChain(blocks, receipts, uint64(3*len(blocks)/4)); err != nil {
		t.Fatalf("failed to insert receipt %d: %v", n, err)
	}
	assert(t, "ancient", ancient, height, height, 0)
	ancient.SetHead(remove - 1)
	assert(t, "ancient", ancient, 0, 0, 0)

	if frozen, err := ancientDb.Ancients(); err != nil || frozen != 1 {
		t.Fatalf("failed to truncate ancient store, want %v, have %v", 1, frozen)
	}
	// Import the chain as a light node and ensure all pointers are updated
	lightDb, delfn := makeDb()
	defer delfn()
	light, _ := NewBlockChain(lightDb, nil, gspec.Config, ethash.NewFaker(), vm.Config{}, nil, nil)
	if n, err := light.InsertHeaderChain(headers, 1); err != nil {
		t.Fatalf("failed to insert header %d: %v", n, err)
	}
	defer light.Stop()

	assert(t, "light", light, height, 0, 0)
	light.SetHead(remove - 1)
	assert(t, "light", light, height/2, 0, 0)
}

// Tests that chain reorganisations handle transaction removals and reinsertions.
func TestChainTxReorgs(t *testing.T) {
	var (
		key1, _ = crypto.HexToECDSA("b71c71a67e1177ad4e901695e1b4b9ee17ae16c6668d313eac2f96dbcda3f291")
		key2, _ = crypto.HexToECDSA("8a1f9a8f95be41cd7ccb6168179afb4504aefe388d1e14474d32c45c72ce7b7a")
		key3, _ = crypto.HexToECDSA("49a7b37aa6f6645917e7b807e9d1c00d4fa71f18343b0d4122a4d2df64dd6fee")
		addr1   = crypto.PubkeyToAddress(key1.PublicKey)
		addr2   = crypto.PubkeyToAddress(key2.PublicKey)
		addr3   = crypto.PubkeyToAddress(key3.PublicKey)
		db      = rawdb.NewMemoryDatabase()
		gspec   = &Genesis{
			Config:   params.TestChainConfig,
			GasLimit: 3141592,
			Alloc: GenesisAlloc{
				addr1: {Balance: big.NewInt(1000000000000000)},
				addr2: {Balance: big.NewInt(1000000000000000)},
				addr3: {Balance: big.NewInt(1000000000000000)},
			},
		}
		genesis = gspec.MustCommit(db)
		signer  = types.LatestSigner(gspec.Config)
	)

	// Create two transactions shared between the chains:
	//  - postponed: transaction included at a later block in the forked chain
	//  - swapped: transaction included at the same block number in the forked chain
	postponed, _ := types.SignTx(types.NewTransaction(0, addr1, big.NewInt(1000), params.TxGas, big.NewInt(params.InitialBaseFee), nil), signer, key1)
	swapped, _ := types.SignTx(types.NewTransaction(1, addr1, big.NewInt(1000), params.TxGas, big.NewInt(params.InitialBaseFee), nil), signer, key1)

	// Create two transactions that will be dropped by the forked chain:
	//  - pastDrop: transaction dropped retroactively from a past block
	//  - freshDrop: transaction dropped exactly at the block where the reorg is detected
	var pastDrop, freshDrop *types.Transaction

	// Create three transactions that will be added in the forked chain:
	//  - pastAdd:   transaction added before the reorganization is detected
	//  - freshAdd:  transaction added at the exact block the reorg is detected
	//  - futureAdd: transaction added after the reorg has already finished
	var pastAdd, freshAdd, futureAdd *types.Transaction

	chain, _ := GenerateChain(gspec.Config, genesis, ethash.NewFaker(), db, 3, func(i int, gen *BlockGen) {
		switch i {
		case 0:
			pastDrop, _ = types.SignTx(types.NewTransaction(gen.TxNonce(addr2), addr2, big.NewInt(1000), params.TxGas, gen.header.BaseFee, nil), signer, key2)

			gen.AddTx(pastDrop)  // This transaction will be dropped in the fork from below the split point
			gen.AddTx(postponed) // This transaction will be postponed till block #3 in the fork

		case 2:
			freshDrop, _ = types.SignTx(types.NewTransaction(gen.TxNonce(addr2), addr2, big.NewInt(1000), params.TxGas, gen.header.BaseFee, nil), signer, key2)

			gen.AddTx(freshDrop) // This transaction will be dropped in the fork from exactly at the split point
			gen.AddTx(swapped)   // This transaction will be swapped out at the exact height

			gen.OffsetTime(9) // Lower the block difficulty to simulate a weaker chain
		}
	})
	// Import the chain. This runs all block validation rules.
	blockchain, _ := NewBlockChain(db, nil, gspec.Config, ethash.NewFaker(), vm.Config{}, nil, nil)
	if i, err := blockchain.InsertChain(chain); err != nil {
		t.Fatalf("failed to insert original chain[%d]: %v", i, err)
	}
	defer blockchain.Stop()

	// overwrite the old chain
	chain, _ = GenerateChain(gspec.Config, genesis, ethash.NewFaker(), db, 5, func(i int, gen *BlockGen) {
		switch i {
		case 0:
			pastAdd, _ = types.SignTx(types.NewTransaction(gen.TxNonce(addr3), addr3, big.NewInt(1000), params.TxGas, gen.header.BaseFee, nil), signer, key3)
			gen.AddTx(pastAdd) // This transaction needs to be injected during reorg

		case 2:
			gen.AddTx(postponed) // This transaction was postponed from block #1 in the original chain
			gen.AddTx(swapped)   // This transaction was swapped from the exact current spot in the original chain

			freshAdd, _ = types.SignTx(types.NewTransaction(gen.TxNonce(addr3), addr3, big.NewInt(1000), params.TxGas, gen.header.BaseFee, nil), signer, key3)
			gen.AddTx(freshAdd) // This transaction will be added exactly at reorg time

		case 3:
			futureAdd, _ = types.SignTx(types.NewTransaction(gen.TxNonce(addr3), addr3, big.NewInt(1000), params.TxGas, gen.header.BaseFee, nil), signer, key3)
			gen.AddTx(futureAdd) // This transaction will be added after a full reorg
		}
	})
	if _, err := blockchain.InsertChain(chain); err != nil {
		t.Fatalf("failed to insert forked chain: %v", err)
	}

	// removed tx
	for i, tx := range (types.Transactions{pastDrop, freshDrop}) {
		if txn, _, _, _ := rawdb.ReadTransaction(db, tx.Hash()); txn != nil {
			t.Errorf("drop %d: tx %v found while shouldn't have been", i, txn)
		}
		if rcpt, _, _, _ := rawdb.ReadReceipt(db, tx.Hash(), blockchain.Config()); rcpt != nil {
			t.Errorf("drop %d: receipt %v found while shouldn't have been", i, rcpt)
		}
	}
	// added tx
	for i, tx := range (types.Transactions{pastAdd, freshAdd, futureAdd}) {
		if txn, _, _, _ := rawdb.ReadTransaction(db, tx.Hash()); txn == nil {
			t.Errorf("add %d: expected tx to be found", i)
		}
		if rcpt, _, _, _ := rawdb.ReadReceipt(db, tx.Hash(), blockchain.Config()); rcpt == nil {
			t.Errorf("add %d: expected receipt to be found", i)
		}
	}
	// shared tx
	for i, tx := range (types.Transactions{postponed, swapped}) {
		if txn, _, _, _ := rawdb.ReadTransaction(db, tx.Hash()); txn == nil {
			t.Errorf("share %d: expected tx to be found", i)
		}
		if rcpt, _, _, _ := rawdb.ReadReceipt(db, tx.Hash(), blockchain.Config()); rcpt == nil {
			t.Errorf("share %d: expected receipt to be found", i)
		}
	}
}

func TestLogReorgs(t *testing.T) {
	var (
		key1, _ = crypto.HexToECDSA("b71c71a67e1177ad4e901695e1b4b9ee17ae16c6668d313eac2f96dbcda3f291")
		addr1   = crypto.PubkeyToAddress(key1.PublicKey)
		db      = rawdb.NewMemoryDatabase()
		// this code generates a log
		code    = common.Hex2Bytes("60606040525b7f24ec1d3ff24c2f6ff210738839dbc339cd45a5294d85c79361016243157aae7b60405180905060405180910390a15b600a8060416000396000f360606040526008565b00")
		gspec   = &Genesis{Config: params.TestChainConfig, Alloc: GenesisAlloc{addr1: {Balance: big.NewInt(10000000000000000)}}}
		genesis = gspec.MustCommit(db)
		signer  = types.LatestSigner(gspec.Config)
	)

	blockchain, _ := NewBlockChain(db, nil, gspec.Config, ethash.NewFaker(), vm.Config{}, nil, nil)
	defer blockchain.Stop()

	rmLogsCh := make(chan RemovedLogsEvent)
	blockchain.SubscribeRemovedLogsEvent(rmLogsCh)
	chain, _ := GenerateChain(params.TestChainConfig, genesis, ethash.NewFaker(), db, 2, func(i int, gen *BlockGen) {
		if i == 1 {
			tx, err := types.SignTx(types.NewContractCreation(gen.TxNonce(addr1), new(big.Int), 1000000, gen.header.BaseFee, code), signer, key1)
			if err != nil {
				t.Fatalf("failed to create tx: %v", err)
			}
			gen.AddTx(tx)
		}
	})
	if _, err := blockchain.InsertChain(chain); err != nil {
		t.Fatalf("failed to insert chain: %v", err)
	}

	chain, _ = GenerateChain(params.TestChainConfig, genesis, ethash.NewFaker(), db, 3, func(i int, gen *BlockGen) {})
	done := make(chan struct{})
	go func() {
		ev := <-rmLogsCh
		if len(ev.Logs) == 0 {
			t.Error("expected logs")
		}
		close(done)
	}()
	if _, err := blockchain.InsertChain(chain); err != nil {
		t.Fatalf("failed to insert forked chain: %v", err)
	}
	timeout := time.NewTimer(1 * time.Second)
	defer timeout.Stop()
	select {
	case <-done:
	case <-timeout.C:
		t.Fatal("Timeout. There is no RemovedLogsEvent has been sent.")
	}
}

// This EVM code generates a log when the contract is created.
var logCode = common.Hex2Bytes("60606040525b7f24ec1d3ff24c2f6ff210738839dbc339cd45a5294d85c79361016243157aae7b60405180905060405180910390a15b600a8060416000396000f360606040526008565b00")

// This test checks that log events and RemovedLogsEvent are sent
// when the chain reorganizes.
func TestLogRebirth(t *testing.T) {
	var (
		key1, _       = crypto.HexToECDSA("b71c71a67e1177ad4e901695e1b4b9ee17ae16c6668d313eac2f96dbcda3f291")
		addr1         = crypto.PubkeyToAddress(key1.PublicKey)
		db            = rawdb.NewMemoryDatabase()
		gspec         = &Genesis{Config: params.TestChainConfig, Alloc: GenesisAlloc{addr1: {Balance: big.NewInt(10000000000000000)}}}
		genesis       = gspec.MustCommit(db)
		signer        = types.LatestSigner(gspec.Config)
		engine        = ethash.NewFaker()
		blockchain, _ = NewBlockChain(db, nil, gspec.Config, engine, vm.Config{}, nil, nil)
	)

	defer blockchain.Stop()

	// The event channels.
	newLogCh := make(chan []*types.Log, 10)
	rmLogsCh := make(chan RemovedLogsEvent, 10)
	blockchain.SubscribeLogsEvent(newLogCh)
	blockchain.SubscribeRemovedLogsEvent(rmLogsCh)

	// This chain contains a single log.
	chain, _ := GenerateChain(params.TestChainConfig, genesis, engine, db, 2, func(i int, gen *BlockGen) {
		if i == 1 {
			tx, err := types.SignTx(types.NewContractCreation(gen.TxNonce(addr1), new(big.Int), 1000000, gen.header.BaseFee, logCode), signer, key1)
			if err != nil {
				t.Fatalf("failed to create tx: %v", err)
			}
			gen.AddTx(tx)
		}
	})
	if _, err := blockchain.InsertChain(chain); err != nil {
		t.Fatalf("failed to insert chain: %v", err)
	}
	checkLogEvents(t, newLogCh, rmLogsCh, 1, 0)

	// Generate long reorg chain containing another log. Inserting the
	// chain removes one log and adds one.
	forkChain, _ := GenerateChain(params.TestChainConfig, genesis, engine, db, 2, func(i int, gen *BlockGen) {
		if i == 1 {
			tx, err := types.SignTx(types.NewContractCreation(gen.TxNonce(addr1), new(big.Int), 1000000, gen.header.BaseFee, logCode), signer, key1)
			if err != nil {
				t.Fatalf("failed to create tx: %v", err)
			}
			gen.AddTx(tx)
			gen.OffsetTime(-9) // higher block difficulty
		}
	})
	if _, err := blockchain.InsertChain(forkChain); err != nil {
		t.Fatalf("failed to insert forked chain: %v", err)
	}
	checkLogEvents(t, newLogCh, rmLogsCh, 1, 1)

	// This chain segment is rooted in the original chain, but doesn't contain any logs.
	// When inserting it, the canonical chain switches away from forkChain and re-emits
	// the log event for the old chain, as well as a RemovedLogsEvent for forkChain.
	newBlocks, _ := GenerateChain(params.TestChainConfig, chain[len(chain)-1], engine, db, 1, func(i int, gen *BlockGen) {})
	if _, err := blockchain.InsertChain(newBlocks); err != nil {
		t.Fatalf("failed to insert forked chain: %v", err)
	}
	checkLogEvents(t, newLogCh, rmLogsCh, 1, 1)
}

// This test is a variation of TestLogRebirth. It verifies that log events are emitted
// when a side chain containing log events overtakes the canonical chain.
func TestSideLogRebirth(t *testing.T) {
	var (
		key1, _       = crypto.HexToECDSA("b71c71a67e1177ad4e901695e1b4b9ee17ae16c6668d313eac2f96dbcda3f291")
		addr1         = crypto.PubkeyToAddress(key1.PublicKey)
		db            = rawdb.NewMemoryDatabase()
		gspec         = &Genesis{Config: params.TestChainConfig, Alloc: GenesisAlloc{addr1: {Balance: big.NewInt(10000000000000000)}}}
		genesis       = gspec.MustCommit(db)
		signer        = types.LatestSigner(gspec.Config)
		blockchain, _ = NewBlockChain(db, nil, gspec.Config, ethash.NewFaker(), vm.Config{}, nil, nil)
	)

	defer blockchain.Stop()

	newLogCh := make(chan []*types.Log, 10)
	rmLogsCh := make(chan RemovedLogsEvent, 10)
	blockchain.SubscribeLogsEvent(newLogCh)
	blockchain.SubscribeRemovedLogsEvent(rmLogsCh)

	chain, _ := GenerateChain(params.TestChainConfig, genesis, ethash.NewFaker(), db, 2, func(i int, gen *BlockGen) {
		if i == 1 {
			gen.OffsetTime(-9) // higher block difficulty

		}
	})
	if _, err := blockchain.InsertChain(chain); err != nil {
		t.Fatalf("failed to insert forked chain: %v", err)
	}
	checkLogEvents(t, newLogCh, rmLogsCh, 0, 0)

	// Generate side chain with lower difficulty
	sideChain, _ := GenerateChain(params.TestChainConfig, genesis, ethash.NewFaker(), db, 2, func(i int, gen *BlockGen) {
		if i == 1 {
			tx, err := types.SignTx(types.NewContractCreation(gen.TxNonce(addr1), new(big.Int), 1000000, gen.header.BaseFee, logCode), signer, key1)
			if err != nil {
				t.Fatalf("failed to create tx: %v", err)
			}
			gen.AddTx(tx)
		}
	})
	if _, err := blockchain.InsertChain(sideChain); err != nil {
		t.Fatalf("failed to insert forked chain: %v", err)
	}
	checkLogEvents(t, newLogCh, rmLogsCh, 0, 0)

	// Generate a new block based on side chain.
	newBlocks, _ := GenerateChain(params.TestChainConfig, sideChain[len(sideChain)-1], ethash.NewFaker(), db, 1, func(i int, gen *BlockGen) {})
	if _, err := blockchain.InsertChain(newBlocks); err != nil {
		t.Fatalf("failed to insert forked chain: %v", err)
	}
	checkLogEvents(t, newLogCh, rmLogsCh, 1, 0)
}

func checkLogEvents(t *testing.T, logsCh <-chan []*types.Log, rmLogsCh <-chan RemovedLogsEvent, wantNew, wantRemoved int) {
	t.Helper()

	if len(logsCh) != wantNew {
		t.Fatalf("wrong number of log events: got %d, want %d", len(logsCh), wantNew)
	}
	if len(rmLogsCh) != wantRemoved {
		t.Fatalf("wrong number of removed log events: got %d, want %d", len(rmLogsCh), wantRemoved)
	}
	// Drain events.
	for i := 0; i < len(logsCh); i++ {
		<-logsCh
	}
	for i := 0; i < len(rmLogsCh); i++ {
		<-rmLogsCh
	}
}

func TestReorgSideEvent(t *testing.T) {
	var (
		db      = rawdb.NewMemoryDatabase()
		key1, _ = crypto.HexToECDSA("b71c71a67e1177ad4e901695e1b4b9ee17ae16c6668d313eac2f96dbcda3f291")
		addr1   = crypto.PubkeyToAddress(key1.PublicKey)
		gspec   = &Genesis{
			Config: params.TestChainConfig,
			Alloc:  GenesisAlloc{addr1: {Balance: big.NewInt(10000000000000000)}},
		}
		genesis = gspec.MustCommit(db)
		signer  = types.LatestSigner(gspec.Config)
	)

	blockchain, _ := NewBlockChain(db, nil, gspec.Config, ethash.NewFaker(), vm.Config{}, nil, nil)
	defer blockchain.Stop()

	chain, _ := GenerateChain(gspec.Config, genesis, ethash.NewFaker(), db, 3, func(i int, gen *BlockGen) {})
	if _, err := blockchain.InsertChain(chain); err != nil {
		t.Fatalf("failed to insert chain: %v", err)
	}

	replacementBlocks, _ := GenerateChain(gspec.Config, genesis, ethash.NewFaker(), db, 4, func(i int, gen *BlockGen) {
		tx, err := types.SignTx(types.NewContractCreation(gen.TxNonce(addr1), new(big.Int), 1000000, gen.header.BaseFee, nil), signer, key1)
		if i == 2 {
			gen.OffsetTime(-9)
		}
		if err != nil {
			t.Fatalf("failed to create tx: %v", err)
		}
		gen.AddTx(tx)
	})
	chainSideCh := make(chan ChainSideEvent, 64)
	blockchain.SubscribeChainSideEvent(chainSideCh)
	if _, err := blockchain.InsertChain(replacementBlocks); err != nil {
		t.Fatalf("failed to insert chain: %v", err)
	}

	// first two block of the secondary chain are for a brief moment considered
	// side chains because up to that point the first one is considered the
	// heavier chain.
	expectedSideHashes := map[common.Hash]bool{
		replacementBlocks[0].Hash(): true,
		replacementBlocks[1].Hash(): true,
		chain[0].Hash():             true,
		chain[1].Hash():             true,
		chain[2].Hash():             true,
	}

	i := 0

	const timeoutDura = 10 * time.Second
	timeout := time.NewTimer(timeoutDura)
done:
	for {
		select {
		case ev := <-chainSideCh:
			block := ev.Block
			if _, ok := expectedSideHashes[block.Hash()]; !ok {
				t.Errorf("%d: didn't expect %x to be in side chain", i, block.Hash())
			}
			i++

			if i == len(expectedSideHashes) {
				timeout.Stop()

				break done
			}
			timeout.Reset(timeoutDura)

		case <-timeout.C:
			t.Fatal("Timeout. Possibly not all blocks were triggered for sideevent")
		}
	}

	// make sure no more events are fired
	select {
	case e := <-chainSideCh:
		t.Errorf("unexpected event fired: %v", e)
	case <-time.After(250 * time.Millisecond):
	}

}

// Tests if the canonical block can be fetched from the database during chain insertion.
func TestCanonicalBlockRetrieval(t *testing.T) {
	_, blockchain, err := newCanonical(ethash.NewFaker(), 0, true)
	if err != nil {
		t.Fatalf("failed to create pristine chain: %v", err)
	}
	defer blockchain.Stop()

	chain, _ := GenerateChain(blockchain.chainConfig, blockchain.genesisBlock, ethash.NewFaker(), blockchain.db, 10, func(i int, gen *BlockGen) {})

	var pend sync.WaitGroup
	pend.Add(len(chain))

	for i := range chain {
		go func(block *types.Block) {
			defer pend.Done()

			// try to retrieve a block by its canonical hash and see if the block data can be retrieved.
			for {
				ch := rawdb.ReadCanonicalHash(blockchain.db, block.NumberU64())
				if ch == (common.Hash{}) {
					continue // busy wait for canonical hash to be written
				}
				if ch != block.Hash() {
					t.Errorf("unknown canonical hash, want %s, got %s", block.Hash().Hex(), ch.Hex())
					return
				}
				fb := rawdb.ReadBlock(blockchain.db, ch, block.NumberU64())
				if fb == nil {
					t.Errorf("unable to retrieve block %d for canonical hash: %s", block.NumberU64(), ch.Hex())
					return
				}
				if fb.Hash() != block.Hash() {
					t.Errorf("invalid block hash for block %d, want %s, got %s", block.NumberU64(), block.Hash().Hex(), fb.Hash().Hex())
					return
				}
				return
			}
		}(chain[i])

		if _, err := blockchain.InsertChain(types.Blocks{chain[i]}); err != nil {
			t.Fatalf("failed to insert block %d: %v", i, err)
		}
	}
	pend.Wait()
}

func TestEIP155Transition(t *testing.T) {
	// Configure and generate a sample block chain
	var (
		db         = rawdb.NewMemoryDatabase()
		key, _     = crypto.HexToECDSA("b71c71a67e1177ad4e901695e1b4b9ee17ae16c6668d313eac2f96dbcda3f291")
		address    = crypto.PubkeyToAddress(key.PublicKey)
		funds      = big.NewInt(1000000000)
		deleteAddr = common.Address{1}
		gspec      = &Genesis{
			Config: &params.ChainConfig{ChainID: big.NewInt(1), EIP150Block: big.NewInt(0), EIP155Block: big.NewInt(2), HomesteadBlock: new(big.Int)},
			Alloc:  GenesisAlloc{address: {Balance: funds}, deleteAddr: {Balance: new(big.Int)}},
		}
		genesis = gspec.MustCommit(db)
	)

	blockchain, _ := NewBlockChain(db, nil, gspec.Config, ethash.NewFaker(), vm.Config{}, nil, nil)
	defer blockchain.Stop()

	blocks, _ := GenerateChain(gspec.Config, genesis, ethash.NewFaker(), db, 4, func(i int, block *BlockGen) {
		var (
			tx      *types.Transaction
			err     error
			basicTx = func(signer types.Signer) (*types.Transaction, error) {
				return types.SignTx(types.NewTransaction(block.TxNonce(address), common.Address{}, new(big.Int), 21000, new(big.Int), nil), signer, key)
			}
		)
		switch i {
		case 0:
			tx, err = basicTx(types.HomesteadSigner{})
			if err != nil {
				t.Fatal(err)
			}
			block.AddTx(tx)
		case 2:
			tx, err = basicTx(types.HomesteadSigner{})
			if err != nil {
				t.Fatal(err)
			}
			block.AddTx(tx)

			tx, err = basicTx(types.LatestSigner(gspec.Config))
			if err != nil {
				t.Fatal(err)
			}
			block.AddTx(tx)
		case 3:
			tx, err = basicTx(types.HomesteadSigner{})
			if err != nil {
				t.Fatal(err)
			}
			block.AddTx(tx)

			tx, err = basicTx(types.LatestSigner(gspec.Config))
			if err != nil {
				t.Fatal(err)
			}
			block.AddTx(tx)
		}
	})

	if _, err := blockchain.InsertChain(blocks); err != nil {
		t.Fatal(err)
	}
	block := blockchain.GetBlockByNumber(1)
	if block.Transactions()[0].Protected() {
		t.Error("Expected block[0].txs[0] to not be replay protected")
	}

	block = blockchain.GetBlockByNumber(3)
	if block.Transactions()[0].Protected() {
		t.Error("Expected block[3].txs[0] to not be replay protected")
	}
	if !block.Transactions()[1].Protected() {
		t.Error("Expected block[3].txs[1] to be replay protected")
	}
	if _, err := blockchain.InsertChain(blocks[4:]); err != nil {
		t.Fatal(err)
	}

	// generate an invalid chain id transaction
	config := &params.ChainConfig{ChainID: big.NewInt(2), EIP150Block: big.NewInt(0), EIP155Block: big.NewInt(2), HomesteadBlock: new(big.Int)}
	blocks, _ = GenerateChain(config, blocks[len(blocks)-1], ethash.NewFaker(), db, 4, func(i int, block *BlockGen) {
		var (
			tx      *types.Transaction
			err     error
			basicTx = func(signer types.Signer) (*types.Transaction, error) {
				return types.SignTx(types.NewTransaction(block.TxNonce(address), common.Address{}, new(big.Int), 21000, new(big.Int), nil), signer, key)
			}
		)
		if i == 0 {
			tx, err = basicTx(types.LatestSigner(config))
			if err != nil {
				t.Fatal(err)
			}
			block.AddTx(tx)
		}
	})
	_, err := blockchain.InsertChain(blocks)
	if have, want := err, types.ErrInvalidChainId; !errors.Is(have, want) {
		t.Errorf("have %v, want %v", have, want)
	}
}

func TestEIP161AccountRemoval(t *testing.T) {
	// Configure and generate a sample block chain
	var (
		db      = rawdb.NewMemoryDatabase()
		key, _  = crypto.HexToECDSA("b71c71a67e1177ad4e901695e1b4b9ee17ae16c6668d313eac2f96dbcda3f291")
		address = crypto.PubkeyToAddress(key.PublicKey)
		funds   = big.NewInt(1000000000)
		theAddr = common.Address{1}
		gspec   = &Genesis{
			Config: &params.ChainConfig{
				ChainID:        big.NewInt(1),
				HomesteadBlock: new(big.Int),
				EIP155Block:    new(big.Int),
				EIP150Block:    new(big.Int),
				EIP158Block:    big.NewInt(2),
			},
			Alloc: GenesisAlloc{address: {Balance: funds}},
		}
		genesis = gspec.MustCommit(db)
	)
	blockchain, _ := NewBlockChain(db, nil, gspec.Config, ethash.NewFaker(), vm.Config{}, nil, nil)
	defer blockchain.Stop()

	blocks, _ := GenerateChain(gspec.Config, genesis, ethash.NewFaker(), db, 3, func(i int, block *BlockGen) {
		var (
			tx     *types.Transaction
			err    error
			signer = types.LatestSigner(gspec.Config)
		)
		switch i {
		case 0:
			tx, err = types.SignTx(types.NewTransaction(block.TxNonce(address), theAddr, new(big.Int), 21000, new(big.Int), nil), signer, key)
		case 1:
			tx, err = types.SignTx(types.NewTransaction(block.TxNonce(address), theAddr, new(big.Int), 21000, new(big.Int), nil), signer, key)
		case 2:
			tx, err = types.SignTx(types.NewTransaction(block.TxNonce(address), theAddr, new(big.Int), 21000, new(big.Int), nil), signer, key)
		}
		if err != nil {
			t.Fatal(err)
		}
		block.AddTx(tx)
	})
	// account must exist pre eip 161
	if _, err := blockchain.InsertChain(types.Blocks{blocks[0]}); err != nil {
		t.Fatal(err)
	}
	if st, _ := blockchain.State(); !st.Exist(theAddr) {
		t.Error("expected account to exist")
	}

	// account needs to be deleted post eip 161
	if _, err := blockchain.InsertChain(types.Blocks{blocks[1]}); err != nil {
		t.Fatal(err)
	}
	if st, _ := blockchain.State(); st.Exist(theAddr) {
		t.Error("account should not exist")
	}

	// account mustn't be created post eip 161
	if _, err := blockchain.InsertChain(types.Blocks{blocks[2]}); err != nil {
		t.Fatal(err)
	}
	if st, _ := blockchain.State(); st.Exist(theAddr) {
		t.Error("account should not exist")
	}
}

// This is a regression test (i.e. as weird as it is, don't delete it ever), which
// tests that under weird reorg conditions the blockchain and its internal header-
// chain return the same latest block/header.
//
// https://github.com/scroll-tech/go-ethereum/pull/15941
func TestBlockchainHeaderchainReorgConsistency(t *testing.T) {
	// Generate a canonical chain to act as the main dataset
	engine := ethash.NewFaker()

	db := rawdb.NewMemoryDatabase()
	genesis := (&Genesis{BaseFee: big.NewInt(params.InitialBaseFee)}).MustCommit(db)
	blocks, _ := GenerateChain(params.TestChainConfig, genesis, engine, db, 64, func(i int, b *BlockGen) { b.SetCoinbase(common.Address{1}) })

	// Generate a bunch of fork blocks, each side forking from the canonical chain
	forks := make([]*types.Block, len(blocks))
	for i := 0; i < len(forks); i++ {
		parent := genesis
		if i > 0 {
			parent = blocks[i-1]
		}
		fork, _ := GenerateChain(params.TestChainConfig, parent, engine, db, 1, func(i int, b *BlockGen) { b.SetCoinbase(common.Address{2}) })
		forks[i] = fork[0]
	}
	// Import the canonical and fork chain side by side, verifying the current block
	// and current header consistency
	diskdb := rawdb.NewMemoryDatabase()
	(&Genesis{BaseFee: big.NewInt(params.InitialBaseFee)}).MustCommit(diskdb)

	chain, err := NewBlockChain(diskdb, nil, params.TestChainConfig, engine, vm.Config{}, nil, nil)
	if err != nil {
		t.Fatalf("failed to create tester chain: %v", err)
	}
	for i := 0; i < len(blocks); i++ {
		if _, err := chain.InsertChain(blocks[i : i+1]); err != nil {
			t.Fatalf("block %d: failed to insert into chain: %v", i, err)
		}
		if chain.CurrentBlock().Hash() != chain.CurrentHeader().Hash() {
			t.Errorf("block %d: current block/header mismatch: block #%d [%x..], header #%d [%x..]", i, chain.CurrentBlock().Number(), chain.CurrentBlock().Hash().Bytes()[:4], chain.CurrentHeader().Number, chain.CurrentHeader().Hash().Bytes()[:4])
		}
		if _, err := chain.InsertChain(forks[i : i+1]); err != nil {
			t.Fatalf(" fork %d: failed to insert into chain: %v", i, err)
		}
		if chain.CurrentBlock().Hash() != chain.CurrentHeader().Hash() {
			t.Errorf(" fork %d: current block/header mismatch: block #%d [%x..], header #%d [%x..]", i, chain.CurrentBlock().Number(), chain.CurrentBlock().Hash().Bytes()[:4], chain.CurrentHeader().Number, chain.CurrentHeader().Hash().Bytes()[:4])
		}
	}
}

// Tests that importing small side forks doesn't leave junk in the trie database
// cache (which would eventually cause memory issues).
func TestTrieForkGC(t *testing.T) {
	// Generate a canonical chain to act as the main dataset
	engine := ethash.NewFaker()

	db := rawdb.NewMemoryDatabase()
	genesis := (&Genesis{BaseFee: big.NewInt(params.InitialBaseFee)}).MustCommit(db)
	blocks, _ := GenerateChain(params.TestChainConfig, genesis, engine, db, 2*TriesInMemory, func(i int, b *BlockGen) { b.SetCoinbase(common.Address{1}) })

	// Generate a bunch of fork blocks, each side forking from the canonical chain
	forks := make([]*types.Block, len(blocks))
	for i := 0; i < len(forks); i++ {
		parent := genesis
		if i > 0 {
			parent = blocks[i-1]
		}
		fork, _ := GenerateChain(params.TestChainConfig, parent, engine, db, 1, func(i int, b *BlockGen) { b.SetCoinbase(common.Address{2}) })
		forks[i] = fork[0]
	}
	// Import the canonical and fork chain side by side, forcing the trie cache to cache both
	diskdb := rawdb.NewMemoryDatabase()
	(&Genesis{BaseFee: big.NewInt(params.InitialBaseFee)}).MustCommit(diskdb)

	chain, err := NewBlockChain(diskdb, nil, params.TestChainConfig, engine, vm.Config{}, nil, nil)
	if err != nil {
		t.Fatalf("failed to create tester chain: %v", err)
	}
	for i := 0; i < len(blocks); i++ {
		if _, err := chain.InsertChain(blocks[i : i+1]); err != nil {
			t.Fatalf("block %d: failed to insert into chain: %v", i, err)
		}
		if _, err := chain.InsertChain(forks[i : i+1]); err != nil {
			t.Fatalf("fork %d: failed to insert into chain: %v", i, err)
		}
	}
	// Dereference all the recent tries and ensure no past trie is left in
	for i := 0; i < TriesInMemory; i++ {
		chain.stateCache.TrieDB().Dereference(blocks[len(blocks)-1-i].Root())
		chain.stateCache.TrieDB().Dereference(forks[len(blocks)-1-i].Root())
	}
	if len(chain.stateCache.TrieDB().Nodes()) > 0 {
		t.Fatalf("stale tries still alive after garbase collection")
	}
}

// Tests that doing large reorgs works even if the state associated with the
// forking point is not available any more.
func TestLargeReorgTrieGC(t *testing.T) {
	// Generate the original common chain segment and the two competing forks
	engine := ethash.NewFaker()

	db := rawdb.NewMemoryDatabase()
	genesis := (&Genesis{BaseFee: big.NewInt(params.InitialBaseFee)}).MustCommit(db)

	shared, _ := GenerateChain(params.TestChainConfig, genesis, engine, db, 64, func(i int, b *BlockGen) { b.SetCoinbase(common.Address{1}) })
	original, _ := GenerateChain(params.TestChainConfig, shared[len(shared)-1], engine, db, 2*TriesInMemory, func(i int, b *BlockGen) { b.SetCoinbase(common.Address{2}) })
	competitor, _ := GenerateChain(params.TestChainConfig, shared[len(shared)-1], engine, db, 2*TriesInMemory+1, func(i int, b *BlockGen) { b.SetCoinbase(common.Address{3}) })

	// Import the shared chain and the original canonical one
	diskdb := rawdb.NewMemoryDatabase()
	(&Genesis{BaseFee: big.NewInt(params.InitialBaseFee)}).MustCommit(diskdb)

	chain, err := NewBlockChain(diskdb, nil, params.TestChainConfig, engine, vm.Config{}, nil, nil)
	if err != nil {
		t.Fatalf("failed to create tester chain: %v", err)
	}
	if _, err := chain.InsertChain(shared); err != nil {
		t.Fatalf("failed to insert shared chain: %v", err)
	}
	if _, err := chain.InsertChain(original); err != nil {
		t.Fatalf("failed to insert original chain: %v", err)
	}
	// Ensure that the state associated with the forking point is pruned away
	if node, _ := chain.stateCache.TrieDB().Node(shared[len(shared)-1].Root()); node != nil {
		t.Fatalf("common-but-old ancestor still cache")
	}
	// Import the competitor chain without exceeding the canonical's TD and ensure
	// we have not processed any of the blocks (protection against malicious blocks)
	if _, err := chain.InsertChain(competitor[:len(competitor)-2]); err != nil {
		t.Fatalf("failed to insert competitor chain: %v", err)
	}
	for i, block := range competitor[:len(competitor)-2] {
		if node, _ := chain.stateCache.TrieDB().Node(block.Root()); node != nil {
			t.Fatalf("competitor %d: low TD chain became processed", i)
		}
	}
	// Import the head of the competitor chain, triggering the reorg and ensure we
	// successfully reprocess all the stashed away blocks.
	if _, err := chain.InsertChain(competitor[len(competitor)-2:]); err != nil {
		t.Fatalf("failed to finalize competitor chain: %v", err)
	}
	for i, block := range competitor[:len(competitor)-TriesInMemory] {
		if node, _ := chain.stateCache.TrieDB().Node(block.Root()); node != nil {
			t.Fatalf("competitor %d: competing chain state missing", i)
		}
	}
}

func TestBlockchainRecovery(t *testing.T) {
	// Configure and generate a sample block chain
	var (
		gendb   = rawdb.NewMemoryDatabase()
		key, _  = crypto.HexToECDSA("b71c71a67e1177ad4e901695e1b4b9ee17ae16c6668d313eac2f96dbcda3f291")
		address = crypto.PubkeyToAddress(key.PublicKey)
		funds   = big.NewInt(1000000000)
		gspec   = &Genesis{Config: params.TestChainConfig, Alloc: GenesisAlloc{address: {Balance: funds}}}
		genesis = gspec.MustCommit(gendb)
	)
	height := uint64(1024)
	blocks, receipts := GenerateChain(gspec.Config, genesis, ethash.NewFaker(), gendb, int(height), nil)

	// Import the chain as a ancient-first node and ensure all pointers are updated
	frdir, err := ioutil.TempDir("", "")
	if err != nil {
		t.Fatalf("failed to create temp freezer dir: %v", err)
	}
	defer os.Remove(frdir)

	ancientDb, err := rawdb.NewDatabaseWithFreezer(rawdb.NewMemoryDatabase(), frdir, "", false)
	if err != nil {
		t.Fatalf("failed to create temp freezer db: %v", err)
	}
	gspec.MustCommit(ancientDb)
	ancient, _ := NewBlockChain(ancientDb, nil, gspec.Config, ethash.NewFaker(), vm.Config{}, nil, nil)

	headers := make([]*types.Header, len(blocks))
	for i, block := range blocks {
		headers[i] = block.Header()
	}
	if n, err := ancient.InsertHeaderChain(headers, 1); err != nil {
		t.Fatalf("failed to insert header %d: %v", n, err)
	}
	if n, err := ancient.InsertReceiptChain(blocks, receipts, uint64(3*len(blocks)/4)); err != nil {
		t.Fatalf("failed to insert receipt %d: %v", n, err)
	}
	rawdb.WriteLastPivotNumber(ancientDb, blocks[len(blocks)-1].NumberU64()) // Force fast sync behavior
	ancient.Stop()

	// Destroy head fast block manually
	midBlock := blocks[len(blocks)/2]
	rawdb.WriteHeadFastBlockHash(ancientDb, midBlock.Hash())

	// Reopen broken blockchain again
	ancient, _ = NewBlockChain(ancientDb, nil, gspec.Config, ethash.NewFaker(), vm.Config{}, nil, nil)
	defer ancient.Stop()
	if num := ancient.CurrentBlock().NumberU64(); num != 0 {
		t.Errorf("head block mismatch: have #%v, want #%v", num, 0)
	}
	if num := ancient.CurrentFastBlock().NumberU64(); num != midBlock.NumberU64() {
		t.Errorf("head fast-block mismatch: have #%v, want #%v", num, midBlock.NumberU64())
	}
	if num := ancient.CurrentHeader().Number.Uint64(); num != midBlock.NumberU64() {
		t.Errorf("head header mismatch: have #%v, want #%v", num, midBlock.NumberU64())
	}
}

// This test checks that InsertReceiptChain will roll back correctly when attempting to insert a side chain.
func TestInsertReceiptChainRollback(t *testing.T) {
	// Generate forked chain. The returned BlockChain object is used to process the side chain blocks.
	tmpChain, sideblocks, canonblocks, err := getLongAndShortChains()
	if err != nil {
		t.Fatal(err)
	}
	defer tmpChain.Stop()
	// Get the side chain receipts.
	if _, err := tmpChain.InsertChain(sideblocks); err != nil {
		t.Fatal("processing side chain failed:", err)
	}
	t.Log("sidechain head:", tmpChain.CurrentBlock().Number(), tmpChain.CurrentBlock().Hash())
	sidechainReceipts := make([]types.Receipts, len(sideblocks))
	for i, block := range sideblocks {
		sidechainReceipts[i] = tmpChain.GetReceiptsByHash(block.Hash())
	}
	// Get the canon chain receipts.
	if _, err := tmpChain.InsertChain(canonblocks); err != nil {
		t.Fatal("processing canon chain failed:", err)
	}
	t.Log("canon head:", tmpChain.CurrentBlock().Number(), tmpChain.CurrentBlock().Hash())
	canonReceipts := make([]types.Receipts, len(canonblocks))
	for i, block := range canonblocks {
		canonReceipts[i] = tmpChain.GetReceiptsByHash(block.Hash())
	}

	// Set up a BlockChain that uses the ancient store.
	frdir, err := ioutil.TempDir("", "")
	if err != nil {
		t.Fatalf("failed to create temp freezer dir: %v", err)
	}
	defer os.Remove(frdir)
	ancientDb, err := rawdb.NewDatabaseWithFreezer(rawdb.NewMemoryDatabase(), frdir, "", false)
	if err != nil {
		t.Fatalf("failed to create temp freezer db: %v", err)
	}
	gspec := Genesis{Config: params.AllEthashProtocolChanges}
	gspec.MustCommit(ancientDb)
	ancientChain, _ := NewBlockChain(ancientDb, nil, gspec.Config, ethash.NewFaker(), vm.Config{}, nil, nil)
	defer ancientChain.Stop()

	// Import the canonical header chain.
	canonHeaders := make([]*types.Header, len(canonblocks))
	for i, block := range canonblocks {
		canonHeaders[i] = block.Header()
	}
	if _, err = ancientChain.InsertHeaderChain(canonHeaders, 1); err != nil {
		t.Fatal("can't import canon headers:", err)
	}

	// Try to insert blocks/receipts of the side chain.
	_, err = ancientChain.InsertReceiptChain(sideblocks, sidechainReceipts, uint64(len(sideblocks)))
	if err == nil {
		t.Fatal("expected error from InsertReceiptChain.")
	}
	if ancientChain.CurrentFastBlock().NumberU64() != 0 {
		t.Fatalf("failed to rollback ancient data, want %d, have %d", 0, ancientChain.CurrentFastBlock().NumberU64())
	}
	if frozen, err := ancientChain.db.Ancients(); err != nil || frozen != 1 {
		t.Fatalf("failed to truncate ancient data, frozen index is %d", frozen)
	}

	// Insert blocks/receipts of the canonical chain.
	_, err = ancientChain.InsertReceiptChain(canonblocks, canonReceipts, uint64(len(canonblocks)))
	if err != nil {
		t.Fatalf("can't import canon chain receipts: %v", err)
	}
	if ancientChain.CurrentFastBlock().NumberU64() != canonblocks[len(canonblocks)-1].NumberU64() {
		t.Fatalf("failed to insert ancient recept chain after rollback")
	}
	if frozen, _ := ancientChain.db.Ancients(); frozen != uint64(len(canonblocks))+1 {
		t.Fatalf("wrong ancients count %d", frozen)
	}
}

// Tests that importing a very large side fork, which is larger than the canon chain,
// but where the difficulty per block is kept low: this means that it will not
// overtake the 'canon' chain until after it's passed canon by about 200 blocks.
//
// Details at:
//  - https://github.com/scroll-tech/go-ethereum/issues/18977
//  - https://github.com/scroll-tech/go-ethereum/pull/18988
func TestLowDiffLongChain(t *testing.T) {
	// Generate a canonical chain to act as the main dataset
	engine := ethash.NewFaker()
	db := rawdb.NewMemoryDatabase()
	genesis := (&Genesis{BaseFee: big.NewInt(params.InitialBaseFee)}).MustCommit(db)

	// We must use a pretty long chain to ensure that the fork doesn't overtake us
	// until after at least 128 blocks post tip
	blocks, _ := GenerateChain(params.TestChainConfig, genesis, engine, db, 6*TriesInMemory, func(i int, b *BlockGen) {
		b.SetCoinbase(common.Address{1})
		b.OffsetTime(-9)
	})

	// Import the canonical chain
	diskdb := rawdb.NewMemoryDatabase()
	(&Genesis{BaseFee: big.NewInt(params.InitialBaseFee)}).MustCommit(diskdb)

	chain, err := NewBlockChain(diskdb, nil, params.TestChainConfig, engine, vm.Config{}, nil, nil)
	if err != nil {
		t.Fatalf("failed to create tester chain: %v", err)
	}
	if n, err := chain.InsertChain(blocks); err != nil {
		t.Fatalf("block %d: failed to insert into chain: %v", n, err)
	}
	// Generate fork chain, starting from an early block
	parent := blocks[10]
	fork, _ := GenerateChain(params.TestChainConfig, parent, engine, db, 8*TriesInMemory, func(i int, b *BlockGen) {
		b.SetCoinbase(common.Address{2})
	})

	// And now import the fork
	if i, err := chain.InsertChain(fork); err != nil {
		t.Fatalf("block %d: failed to insert into chain: %v", i, err)
	}
	head := chain.CurrentBlock()
	if got := fork[len(fork)-1].Hash(); got != head.Hash() {
		t.Fatalf("head wrong, expected %x got %x", head.Hash(), got)
	}
	// Sanity check that all the canonical numbers are present
	header := chain.CurrentHeader()
	for number := head.NumberU64(); number > 0; number-- {
		if hash := chain.GetHeaderByNumber(number).Hash(); hash != header.Hash() {
			t.Fatalf("header %d: canonical hash mismatch: have %x, want %x", number, hash, header.Hash())
		}
		header = chain.GetHeader(header.ParentHash, number-1)
	}
}

// Tests that importing a sidechain (S), where
// - S is sidechain, containing blocks [Sn...Sm]
// - C is canon chain, containing blocks [G..Cn..Cm]
// - A common ancestor is placed at prune-point + blocksBetweenCommonAncestorAndPruneblock
// - The sidechain S is prepended with numCanonBlocksInSidechain blocks from the canon chain
func testSideImport(t *testing.T, numCanonBlocksInSidechain, blocksBetweenCommonAncestorAndPruneblock int) {

	// Generate a canonical chain to act as the main dataset
	engine := ethash.NewFaker()
	db := rawdb.NewMemoryDatabase()
	genesis := (&Genesis{BaseFee: big.NewInt(params.InitialBaseFee)}).MustCommit(db)

	// Generate and import the canonical chain
	blocks, _ := GenerateChain(params.TestChainConfig, genesis, engine, db, 2*TriesInMemory, nil)
	diskdb := rawdb.NewMemoryDatabase()
	(&Genesis{BaseFee: big.NewInt(params.InitialBaseFee)}).MustCommit(diskdb)
	chain, err := NewBlockChain(diskdb, nil, params.TestChainConfig, engine, vm.Config{}, nil, nil)
	if err != nil {
		t.Fatalf("failed to create tester chain: %v", err)
	}
	if n, err := chain.InsertChain(blocks); err != nil {
		t.Fatalf("block %d: failed to insert into chain: %v", n, err)
	}

	lastPrunedIndex := len(blocks) - TriesInMemory - 1
	lastPrunedBlock := blocks[lastPrunedIndex]
	firstNonPrunedBlock := blocks[len(blocks)-TriesInMemory]

	// Verify pruning of lastPrunedBlock
	if chain.HasBlockAndState(lastPrunedBlock.Hash(), lastPrunedBlock.NumberU64()) {
		t.Errorf("Block %d not pruned", lastPrunedBlock.NumberU64())
	}
	// Verify firstNonPrunedBlock is not pruned
	if !chain.HasBlockAndState(firstNonPrunedBlock.Hash(), firstNonPrunedBlock.NumberU64()) {
		t.Errorf("Block %d pruned", firstNonPrunedBlock.NumberU64())
	}
	// Generate the sidechain
	// First block should be a known block, block after should be a pruned block. So
	// canon(pruned), side, side...

	// Generate fork chain, make it longer than canon
	parentIndex := lastPrunedIndex + blocksBetweenCommonAncestorAndPruneblock
	parent := blocks[parentIndex]
	fork, _ := GenerateChain(params.TestChainConfig, parent, engine, db, 2*TriesInMemory, func(i int, b *BlockGen) {
		b.SetCoinbase(common.Address{2})
	})
	// Prepend the parent(s)
	var sidechain []*types.Block
	for i := numCanonBlocksInSidechain; i > 0; i-- {
		sidechain = append(sidechain, blocks[parentIndex+1-i])
	}
	sidechain = append(sidechain, fork...)
	_, err = chain.InsertChain(sidechain)
	if err != nil {
		t.Errorf("Got error, %v", err)
	}
	head := chain.CurrentBlock()
	if got := fork[len(fork)-1].Hash(); got != head.Hash() {
		t.Fatalf("head wrong, expected %x got %x", head.Hash(), got)
	}
}

// Tests that importing a sidechain (S), where
// - S is sidechain, containing blocks [Sn...Sm]
// - C is canon chain, containing blocks [G..Cn..Cm]
// - The common ancestor Cc is pruned
// - The first block in S: Sn, is == Cn
// That is: the sidechain for import contains some blocks already present in canon chain.
// So the blocks are
// [ Cn, Cn+1, Cc, Sn+3 ... Sm]
//   ^    ^    ^  pruned
func TestPrunedImportSide(t *testing.T) {
	//glogger := log.NewGlogHandler(log.StreamHandler(os.Stdout, log.TerminalFormat(false)))
	//glogger.Verbosity(3)
	//log.Root().SetHandler(log.Handler(glogger))
	testSideImport(t, 3, 3)
	testSideImport(t, 3, -3)
	testSideImport(t, 10, 0)
	testSideImport(t, 1, 10)
	testSideImport(t, 1, -10)
}

func TestInsertKnownHeaders(t *testing.T)      { testInsertKnownChainData(t, "headers") }
func TestInsertKnownReceiptChain(t *testing.T) { testInsertKnownChainData(t, "receipts") }
func TestInsertKnownBlocks(t *testing.T)       { testInsertKnownChainData(t, "blocks") }

func testInsertKnownChainData(t *testing.T, typ string) {
	engine := ethash.NewFaker()

	db := rawdb.NewMemoryDatabase()
	genesis := (&Genesis{BaseFee: big.NewInt(params.InitialBaseFee)}).MustCommit(db)

	blocks, receipts := GenerateChain(params.TestChainConfig, genesis, engine, db, 32, func(i int, b *BlockGen) { b.SetCoinbase(common.Address{1}) })
	// A longer chain but total difficulty is lower.
	blocks2, receipts2 := GenerateChain(params.TestChainConfig, blocks[len(blocks)-1], engine, db, 65, func(i int, b *BlockGen) { b.SetCoinbase(common.Address{1}) })
	// A shorter chain but total difficulty is higher.
	blocks3, receipts3 := GenerateChain(params.TestChainConfig, blocks[len(blocks)-1], engine, db, 64, func(i int, b *BlockGen) {
		b.SetCoinbase(common.Address{1})
		b.OffsetTime(-9) // A higher difficulty
	})
	// Import the shared chain and the original canonical one
	dir, err := ioutil.TempDir("", "")
	if err != nil {
		t.Fatalf("failed to create temp freezer dir: %v", err)
	}
	defer os.Remove(dir)
	chaindb, err := rawdb.NewDatabaseWithFreezer(rawdb.NewMemoryDatabase(), dir, "", false)
	if err != nil {
		t.Fatalf("failed to create temp freezer db: %v", err)
	}
	(&Genesis{BaseFee: big.NewInt(params.InitialBaseFee)}).MustCommit(chaindb)
	defer os.RemoveAll(dir)

	chain, err := NewBlockChain(chaindb, nil, params.TestChainConfig, engine, vm.Config{}, nil, nil)
	if err != nil {
		t.Fatalf("failed to create tester chain: %v", err)
	}

	var (
		inserter func(blocks []*types.Block, receipts []types.Receipts) error
		asserter func(t *testing.T, block *types.Block)
	)
	if typ == "headers" {
		inserter = func(blocks []*types.Block, receipts []types.Receipts) error {
			headers := make([]*types.Header, 0, len(blocks))
			for _, block := range blocks {
				headers = append(headers, block.Header())
			}
			_, err := chain.InsertHeaderChain(headers, 1)
			return err
		}
		asserter = func(t *testing.T, block *types.Block) {
			if chain.CurrentHeader().Hash() != block.Hash() {
				t.Fatalf("current head header mismatch, have %v, want %v", chain.CurrentHeader().Hash().Hex(), block.Hash().Hex())
			}
		}
	} else if typ == "receipts" {
		inserter = func(blocks []*types.Block, receipts []types.Receipts) error {
			headers := make([]*types.Header, 0, len(blocks))
			for _, block := range blocks {
				headers = append(headers, block.Header())
			}
			_, err := chain.InsertHeaderChain(headers, 1)
			if err != nil {
				return err
			}
			_, err = chain.InsertReceiptChain(blocks, receipts, 0)
			return err
		}
		asserter = func(t *testing.T, block *types.Block) {
			if chain.CurrentFastBlock().Hash() != block.Hash() {
				t.Fatalf("current head fast block mismatch, have %v, want %v", chain.CurrentFastBlock().Hash().Hex(), block.Hash().Hex())
			}
		}
	} else {
		inserter = func(blocks []*types.Block, receipts []types.Receipts) error {
			_, err := chain.InsertChain(blocks)
			return err
		}
		asserter = func(t *testing.T, block *types.Block) {
			if chain.CurrentBlock().Hash() != block.Hash() {
				t.Fatalf("current head block mismatch, have %v, want %v", chain.CurrentBlock().Hash().Hex(), block.Hash().Hex())
			}
		}
	}

	if err := inserter(blocks, receipts); err != nil {
		t.Fatalf("failed to insert chain data: %v", err)
	}

	// Reimport the chain data again. All the imported
	// chain data are regarded "known" data.
	if err := inserter(blocks, receipts); err != nil {
		t.Fatalf("failed to insert chain data: %v", err)
	}
	asserter(t, blocks[len(blocks)-1])

	// Import a long canonical chain with some known data as prefix.
	rollback := blocks[len(blocks)/2].NumberU64()

	chain.SetHead(rollback - 1)
	if err := inserter(append(blocks, blocks2...), append(receipts, receipts2...)); err != nil {
		t.Fatalf("failed to insert chain data: %v", err)
	}
	asserter(t, blocks2[len(blocks2)-1])

	// Import a heavier shorter but higher total difficulty chain with some known data as prefix.
	if err := inserter(append(blocks, blocks3...), append(receipts, receipts3...)); err != nil {
		t.Fatalf("failed to insert chain data: %v", err)
	}
	asserter(t, blocks3[len(blocks3)-1])

	// Import a longer but lower total difficulty chain with some known data as prefix.
	if err := inserter(append(blocks, blocks2...), append(receipts, receipts2...)); err != nil {
		t.Fatalf("failed to insert chain data: %v", err)
	}
	// The head shouldn't change.
	asserter(t, blocks3[len(blocks3)-1])

	// Rollback the heavier chain and re-insert the longer chain again
	chain.SetHead(rollback - 1)
	if err := inserter(append(blocks, blocks2...), append(receipts, receipts2...)); err != nil {
		t.Fatalf("failed to insert chain data: %v", err)
	}
	asserter(t, blocks2[len(blocks2)-1])
}

// getLongAndShortChains returns two chains: A is longer, B is heavier.
func getLongAndShortChains() (bc *BlockChain, longChain []*types.Block, heavyChain []*types.Block, err error) {
	// Generate a canonical chain to act as the main dataset
	engine := ethash.NewFaker()
	db := rawdb.NewMemoryDatabase()
	genesis := (&Genesis{BaseFee: big.NewInt(params.InitialBaseFee)}).MustCommit(db)

	// Generate and import the canonical chain,
	// Offset the time, to keep the difficulty low
	longChain, _ = GenerateChain(params.TestChainConfig, genesis, engine, db, 80, func(i int, b *BlockGen) {
		b.SetCoinbase(common.Address{1})
	})
	diskdb := rawdb.NewMemoryDatabase()
	(&Genesis{BaseFee: big.NewInt(params.InitialBaseFee)}).MustCommit(diskdb)

	chain, err := NewBlockChain(diskdb, nil, params.TestChainConfig, engine, vm.Config{}, nil, nil)
	if err != nil {
		return nil, nil, nil, fmt.Errorf("failed to create tester chain: %v", err)
	}

	// Generate fork chain, make it shorter than canon, with common ancestor pretty early
	parentIndex := 3
	parent := longChain[parentIndex]
	heavyChainExt, _ := GenerateChain(params.TestChainConfig, parent, engine, db, 75, func(i int, b *BlockGen) {
		b.SetCoinbase(common.Address{2})
		b.OffsetTime(-9)
	})
	heavyChain = append(heavyChain, longChain[:parentIndex+1]...)
	heavyChain = append(heavyChain, heavyChainExt...)

	// Verify that the test is sane
	var (
		longerTd  = new(big.Int)
		shorterTd = new(big.Int)
	)
	for index, b := range longChain {
		longerTd.Add(longerTd, b.Difficulty())
		if index <= parentIndex {
			shorterTd.Add(shorterTd, b.Difficulty())
		}
	}
	for _, b := range heavyChain {
		shorterTd.Add(shorterTd, b.Difficulty())
	}
	if shorterTd.Cmp(longerTd) <= 0 {
		return nil, nil, nil, fmt.Errorf("Test is moot, heavyChain td (%v) must be larger than canon td (%v)", shorterTd, longerTd)
	}
	longerNum := longChain[len(longChain)-1].NumberU64()
	shorterNum := heavyChain[len(heavyChain)-1].NumberU64()
	if shorterNum >= longerNum {
		return nil, nil, nil, fmt.Errorf("Test is moot, heavyChain num (%v) must be lower than canon num (%v)", shorterNum, longerNum)
	}
	return chain, longChain, heavyChain, nil
}

// TestReorgToShorterRemovesCanonMapping tests that if we
// 1. Have a chain [0 ... N .. X]
// 2. Reorg to shorter but heavier chain [0 ... N ... Y]
// 3. Then there should be no canon mapping for the block at height X
// 4. The forked block should still be retrievable by hash
func TestReorgToShorterRemovesCanonMapping(t *testing.T) {
	chain, canonblocks, sideblocks, err := getLongAndShortChains()
	if err != nil {
		t.Fatal(err)
	}
	if n, err := chain.InsertChain(canonblocks); err != nil {
		t.Fatalf("block %d: failed to insert into chain: %v", n, err)
	}
	canonNum := chain.CurrentBlock().NumberU64()
	canonHash := chain.CurrentBlock().Hash()
	_, err = chain.InsertChain(sideblocks)
	if err != nil {
		t.Errorf("Got error, %v", err)
	}
	head := chain.CurrentBlock()
	if got := sideblocks[len(sideblocks)-1].Hash(); got != head.Hash() {
		t.Fatalf("head wrong, expected %x got %x", head.Hash(), got)
	}
	// We have now inserted a sidechain.
	if blockByNum := chain.GetBlockByNumber(canonNum); blockByNum != nil {
		t.Errorf("expected block to be gone: %v", blockByNum.NumberU64())
	}
	if headerByNum := chain.GetHeaderByNumber(canonNum); headerByNum != nil {
		t.Errorf("expected header to be gone: %v", headerByNum.Number.Uint64())
	}
	if blockByHash := chain.GetBlockByHash(canonHash); blockByHash == nil {
		t.Errorf("expected block to be present: %x", blockByHash.Hash())
	}
	if headerByHash := chain.GetHeaderByHash(canonHash); headerByHash == nil {
		t.Errorf("expected header to be present: %x", headerByHash.Hash())
	}
}

// TestReorgToShorterRemovesCanonMappingHeaderChain is the same scenario
// as TestReorgToShorterRemovesCanonMapping, but applied on headerchain
// imports -- that is, for fast sync
func TestReorgToShorterRemovesCanonMappingHeaderChain(t *testing.T) {
	chain, canonblocks, sideblocks, err := getLongAndShortChains()
	if err != nil {
		t.Fatal(err)
	}
	// Convert into headers
	canonHeaders := make([]*types.Header, len(canonblocks))
	for i, block := range canonblocks {
		canonHeaders[i] = block.Header()
	}
	if n, err := chain.InsertHeaderChain(canonHeaders, 0); err != nil {
		t.Fatalf("header %d: failed to insert into chain: %v", n, err)
	}
	canonNum := chain.CurrentHeader().Number.Uint64()
	canonHash := chain.CurrentBlock().Hash()
	sideHeaders := make([]*types.Header, len(sideblocks))
	for i, block := range sideblocks {
		sideHeaders[i] = block.Header()
	}
	if n, err := chain.InsertHeaderChain(sideHeaders, 0); err != nil {
		t.Fatalf("header %d: failed to insert into chain: %v", n, err)
	}
	head := chain.CurrentHeader()
	if got := sideblocks[len(sideblocks)-1].Hash(); got != head.Hash() {
		t.Fatalf("head wrong, expected %x got %x", head.Hash(), got)
	}
	// We have now inserted a sidechain.
	if blockByNum := chain.GetBlockByNumber(canonNum); blockByNum != nil {
		t.Errorf("expected block to be gone: %v", blockByNum.NumberU64())
	}
	if headerByNum := chain.GetHeaderByNumber(canonNum); headerByNum != nil {
		t.Errorf("expected header to be gone: %v", headerByNum.Number.Uint64())
	}
	if blockByHash := chain.GetBlockByHash(canonHash); blockByHash == nil {
		t.Errorf("expected block to be present: %x", blockByHash.Hash())
	}
	if headerByHash := chain.GetHeaderByHash(canonHash); headerByHash == nil {
		t.Errorf("expected header to be present: %x", headerByHash.Hash())
	}
}

func TestTransactionIndices(t *testing.T) {
	// Configure and generate a sample block chain
	var (
		gendb   = rawdb.NewMemoryDatabase()
		key, _  = crypto.HexToECDSA("b71c71a67e1177ad4e901695e1b4b9ee17ae16c6668d313eac2f96dbcda3f291")
		address = crypto.PubkeyToAddress(key.PublicKey)
		funds   = big.NewInt(100000000000000000)
		gspec   = &Genesis{
			Config:  params.TestChainConfig,
			Alloc:   GenesisAlloc{address: {Balance: funds}},
			BaseFee: big.NewInt(params.InitialBaseFee),
		}
		genesis = gspec.MustCommit(gendb)
		signer  = types.LatestSigner(gspec.Config)
	)
	height := uint64(128)
	blocks, receipts := GenerateChain(gspec.Config, genesis, ethash.NewFaker(), gendb, int(height), func(i int, block *BlockGen) {
		tx, err := types.SignTx(types.NewTransaction(block.TxNonce(address), common.Address{0x00}, big.NewInt(1000), params.TxGas, block.header.BaseFee, nil), signer, key)
		if err != nil {
			panic(err)
		}
		block.AddTx(tx)
	})
	blocks2, _ := GenerateChain(gspec.Config, blocks[len(blocks)-1], ethash.NewFaker(), gendb, 10, nil)

	check := func(tail *uint64, chain *BlockChain) {
		stored := rawdb.ReadTxIndexTail(chain.db)
		if tail == nil && stored != nil {
			t.Fatalf("Oldest indexded block mismatch, want nil, have %d", *stored)
		}
		if tail != nil && *stored != *tail {
			t.Fatalf("Oldest indexded block mismatch, want %d, have %d", *tail, *stored)
		}
		if tail != nil {
			for i := *tail; i <= chain.CurrentBlock().NumberU64(); i++ {
				block := rawdb.ReadBlock(chain.db, rawdb.ReadCanonicalHash(chain.db, i), i)
				if block.Transactions().Len() == 0 {
					continue
				}
				for _, tx := range block.Transactions() {
					if index := rawdb.ReadTxLookupEntry(chain.db, tx.Hash()); index == nil {
						t.Fatalf("Miss transaction indice, number %d hash %s", i, tx.Hash().Hex())
					}
				}
			}
			for i := uint64(0); i < *tail; i++ {
				block := rawdb.ReadBlock(chain.db, rawdb.ReadCanonicalHash(chain.db, i), i)
				if block.Transactions().Len() == 0 {
					continue
				}
				for _, tx := range block.Transactions() {
					if index := rawdb.ReadTxLookupEntry(chain.db, tx.Hash()); index != nil {
						t.Fatalf("Transaction indice should be deleted, number %d hash %s", i, tx.Hash().Hex())
					}
				}
			}
		}
	}
	frdir, err := ioutil.TempDir("", "")
	if err != nil {
		t.Fatalf("failed to create temp freezer dir: %v", err)
	}
	defer os.Remove(frdir)
	ancientDb, err := rawdb.NewDatabaseWithFreezer(rawdb.NewMemoryDatabase(), frdir, "", false)
	if err != nil {
		t.Fatalf("failed to create temp freezer db: %v", err)
	}
	gspec.MustCommit(ancientDb)

	// Import all blocks into ancient db
	l := uint64(0)
	chain, err := NewBlockChain(ancientDb, nil, params.TestChainConfig, ethash.NewFaker(), vm.Config{}, nil, &l)
	if err != nil {
		t.Fatalf("failed to create tester chain: %v", err)
	}
	headers := make([]*types.Header, len(blocks))
	for i, block := range blocks {
		headers[i] = block.Header()
	}
	if n, err := chain.InsertHeaderChain(headers, 0); err != nil {
		t.Fatalf("failed to insert header %d: %v", n, err)
	}
	if n, err := chain.InsertReceiptChain(blocks, receipts, 128); err != nil {
		t.Fatalf("block %d: failed to insert into chain: %v", n, err)
	}
	chain.Stop()
	ancientDb.Close()

	// Init block chain with external ancients, check all needed indices has been indexed.
	limit := []uint64{0, 32, 64, 128}
	for _, l := range limit {
		ancientDb, err = rawdb.NewDatabaseWithFreezer(rawdb.NewMemoryDatabase(), frdir, "", false)
		if err != nil {
			t.Fatalf("failed to create temp freezer db: %v", err)
		}
		gspec.MustCommit(ancientDb)
		chain, err = NewBlockChain(ancientDb, nil, params.TestChainConfig, ethash.NewFaker(), vm.Config{}, nil, &l)
		if err != nil {
			t.Fatalf("failed to create tester chain: %v", err)
		}
		time.Sleep(50 * time.Millisecond) // Wait for indices initialisation
		var tail uint64
		if l != 0 {
			tail = uint64(128) - l + 1
		}
		check(&tail, chain)
		chain.Stop()
		ancientDb.Close()
	}

	// Reconstruct a block chain which only reserves HEAD-64 tx indices
	ancientDb, err = rawdb.NewDatabaseWithFreezer(rawdb.NewMemoryDatabase(), frdir, "", false)
	if err != nil {
		t.Fatalf("failed to create temp freezer db: %v", err)
	}
	gspec.MustCommit(ancientDb)

	limit = []uint64{0, 64 /* drop stale */, 32 /* shorten history */, 64 /* extend history */, 0 /* restore all */}
	tails := []uint64{0, 67 /* 130 - 64 + 1 */, 100 /* 131 - 32 + 1 */, 69 /* 132 - 64 + 1 */, 0}
	for i, l := range limit {
		chain, err = NewBlockChain(ancientDb, nil, params.TestChainConfig, ethash.NewFaker(), vm.Config{}, nil, &l)
		if err != nil {
			t.Fatalf("failed to create tester chain: %v", err)
		}
		chain.InsertChain(blocks2[i : i+1]) // Feed chain a higher block to trigger indices updater.
		time.Sleep(50 * time.Millisecond)   // Wait for indices initialisation
		check(&tails[i], chain)
		chain.Stop()
	}
}

func TestSkipStaleTxIndicesInFastSync(t *testing.T) {
	// Configure and generate a sample block chain
	var (
		gendb   = rawdb.NewMemoryDatabase()
		key, _  = crypto.HexToECDSA("b71c71a67e1177ad4e901695e1b4b9ee17ae16c6668d313eac2f96dbcda3f291")
		address = crypto.PubkeyToAddress(key.PublicKey)
		funds   = big.NewInt(100000000000000000)
		gspec   = &Genesis{Config: params.TestChainConfig, Alloc: GenesisAlloc{address: {Balance: funds}}}
		genesis = gspec.MustCommit(gendb)
		signer  = types.LatestSigner(gspec.Config)
	)
	height := uint64(128)
	blocks, receipts := GenerateChain(gspec.Config, genesis, ethash.NewFaker(), gendb, int(height), func(i int, block *BlockGen) {
		tx, err := types.SignTx(types.NewTransaction(block.TxNonce(address), common.Address{0x00}, big.NewInt(1000), params.TxGas, block.header.BaseFee, nil), signer, key)
		if err != nil {
			panic(err)
		}
		block.AddTx(tx)
	})

	check := func(tail *uint64, chain *BlockChain) {
		stored := rawdb.ReadTxIndexTail(chain.db)
		if tail == nil && stored != nil {
			t.Fatalf("Oldest indexded block mismatch, want nil, have %d", *stored)
		}
		if tail != nil && *stored != *tail {
			t.Fatalf("Oldest indexded block mismatch, want %d, have %d", *tail, *stored)
		}
		if tail != nil {
			for i := *tail; i <= chain.CurrentBlock().NumberU64(); i++ {
				block := rawdb.ReadBlock(chain.db, rawdb.ReadCanonicalHash(chain.db, i), i)
				if block.Transactions().Len() == 0 {
					continue
				}
				for _, tx := range block.Transactions() {
					if index := rawdb.ReadTxLookupEntry(chain.db, tx.Hash()); index == nil {
						t.Fatalf("Miss transaction indice, number %d hash %s", i, tx.Hash().Hex())
					}
				}
			}
			for i := uint64(0); i < *tail; i++ {
				block := rawdb.ReadBlock(chain.db, rawdb.ReadCanonicalHash(chain.db, i), i)
				if block.Transactions().Len() == 0 {
					continue
				}
				for _, tx := range block.Transactions() {
					if index := rawdb.ReadTxLookupEntry(chain.db, tx.Hash()); index != nil {
						t.Fatalf("Transaction indice should be deleted, number %d hash %s", i, tx.Hash().Hex())
					}
				}
			}
		}
	}

	frdir, err := ioutil.TempDir("", "")
	if err != nil {
		t.Fatalf("failed to create temp freezer dir: %v", err)
	}
	defer os.Remove(frdir)
	ancientDb, err := rawdb.NewDatabaseWithFreezer(rawdb.NewMemoryDatabase(), frdir, "", false)
	if err != nil {
		t.Fatalf("failed to create temp freezer db: %v", err)
	}
	gspec.MustCommit(ancientDb)

	// Import all blocks into ancient db, only HEAD-32 indices are kept.
	l := uint64(32)
	chain, err := NewBlockChain(ancientDb, nil, params.TestChainConfig, ethash.NewFaker(), vm.Config{}, nil, &l)
	if err != nil {
		t.Fatalf("failed to create tester chain: %v", err)
	}
	headers := make([]*types.Header, len(blocks))
	for i, block := range blocks {
		headers[i] = block.Header()
	}
	if n, err := chain.InsertHeaderChain(headers, 0); err != nil {
		t.Fatalf("failed to insert header %d: %v", n, err)
	}
	// The indices before ancient-N(32) should be ignored. After that all blocks should be indexed.
	if n, err := chain.InsertReceiptChain(blocks, receipts, 64); err != nil {
		t.Fatalf("block %d: failed to insert into chain: %v", n, err)
	}
	tail := uint64(32)
	check(&tail, chain)
}

// Benchmarks large blocks with value transfers to non-existing accounts
func benchmarkLargeNumberOfValueToNonexisting(b *testing.B, numTxs, numBlocks int, recipientFn func(uint64) common.Address, dataFn func(uint64) []byte) {
	var (
		signer          = types.HomesteadSigner{}
		testBankKey, _  = crypto.HexToECDSA("b71c71a67e1177ad4e901695e1b4b9ee17ae16c6668d313eac2f96dbcda3f291")
		testBankAddress = crypto.PubkeyToAddress(testBankKey.PublicKey)
		bankFunds       = big.NewInt(100000000000000000)
		gspec           = Genesis{
			Config: params.TestChainConfig,
			Alloc: GenesisAlloc{
				testBankAddress: {Balance: bankFunds},
				common.HexToAddress("0xc0de"): {
					Code:    []byte{0x60, 0x01, 0x50},
					Balance: big.NewInt(0),
				}, // push 1, pop
			},
			GasLimit: 100e6, // 100 M
		}
	)
	// Generate the original common chain segment and the two competing forks
	engine := ethash.NewFaker()
	db := rawdb.NewMemoryDatabase()
	genesis := gspec.MustCommit(db)

	blockGenerator := func(i int, block *BlockGen) {
		block.SetCoinbase(common.Address{1})
		for txi := 0; txi < numTxs; txi++ {
			uniq := uint64(i*numTxs + txi)
			recipient := recipientFn(uniq)
			tx, err := types.SignTx(types.NewTransaction(uniq, recipient, big.NewInt(1), params.TxGas, block.header.BaseFee, nil), signer, testBankKey)
			if err != nil {
				b.Error(err)
			}
			block.AddTx(tx)
		}
	}

	shared, _ := GenerateChain(params.TestChainConfig, genesis, engine, db, numBlocks, blockGenerator)
	b.StopTimer()
	b.ResetTimer()
	for i := 0; i < b.N; i++ {
		// Import the shared chain and the original canonical one
		diskdb := rawdb.NewMemoryDatabase()
		gspec.MustCommit(diskdb)

		chain, err := NewBlockChain(diskdb, nil, params.TestChainConfig, engine, vm.Config{}, nil, nil)
		if err != nil {
			b.Fatalf("failed to create tester chain: %v", err)
		}
		b.StartTimer()
		if _, err := chain.InsertChain(shared); err != nil {
			b.Fatalf("failed to insert shared chain: %v", err)
		}
		b.StopTimer()
		if got := chain.CurrentBlock().Transactions().Len(); got != numTxs*numBlocks {
			b.Fatalf("Transactions were not included, expected %d, got %d", numTxs*numBlocks, got)

		}
	}
}

func BenchmarkBlockChain_1x1000ValueTransferToNonexisting(b *testing.B) {
	var (
		numTxs    = 1000
		numBlocks = 1
	)
	recipientFn := func(nonce uint64) common.Address {
		return common.BigToAddress(big.NewInt(0).SetUint64(1337 + nonce))
	}
	dataFn := func(nonce uint64) []byte {
		return nil
	}
	benchmarkLargeNumberOfValueToNonexisting(b, numTxs, numBlocks, recipientFn, dataFn)
}

func BenchmarkBlockChain_1x1000ValueTransferToExisting(b *testing.B) {
	var (
		numTxs    = 1000
		numBlocks = 1
	)
	b.StopTimer()
	b.ResetTimer()

	recipientFn := func(nonce uint64) common.Address {
		return common.BigToAddress(big.NewInt(0).SetUint64(1337))
	}
	dataFn := func(nonce uint64) []byte {
		return nil
	}
	benchmarkLargeNumberOfValueToNonexisting(b, numTxs, numBlocks, recipientFn, dataFn)
}

func BenchmarkBlockChain_1x1000Executions(b *testing.B) {
	var (
		numTxs    = 1000
		numBlocks = 1
	)
	b.StopTimer()
	b.ResetTimer()

	recipientFn := func(nonce uint64) common.Address {
		return common.BigToAddress(big.NewInt(0).SetUint64(0xc0de))
	}
	dataFn := func(nonce uint64) []byte {
		return nil
	}
	benchmarkLargeNumberOfValueToNonexisting(b, numTxs, numBlocks, recipientFn, dataFn)
}

// Tests that importing a some old blocks, where all blocks are before the
// pruning point.
// This internally leads to a sidechain import, since the blocks trigger an
// ErrPrunedAncestor error.
// This may e.g. happen if
//   1. Downloader rollbacks a batch of inserted blocks and exits
//   2. Downloader starts to sync again
//   3. The blocks fetched are all known and canonical blocks
func TestSideImportPrunedBlocks(t *testing.T) {
	// Generate a canonical chain to act as the main dataset
	engine := ethash.NewFaker()
	db := rawdb.NewMemoryDatabase()
	genesis := (&Genesis{BaseFee: big.NewInt(params.InitialBaseFee)}).MustCommit(db)

	// Generate and import the canonical chain
	blocks, _ := GenerateChain(params.TestChainConfig, genesis, engine, db, 2*TriesInMemory, nil)
	diskdb := rawdb.NewMemoryDatabase()
	(&Genesis{BaseFee: big.NewInt(params.InitialBaseFee)}).MustCommit(diskdb)
	chain, err := NewBlockChain(diskdb, nil, params.TestChainConfig, engine, vm.Config{}, nil, nil)
	if err != nil {
		t.Fatalf("failed to create tester chain: %v", err)
	}
	if n, err := chain.InsertChain(blocks); err != nil {
		t.Fatalf("block %d: failed to insert into chain: %v", n, err)
	}

	lastPrunedIndex := len(blocks) - TriesInMemory - 1
	lastPrunedBlock := blocks[lastPrunedIndex]

	// Verify pruning of lastPrunedBlock
	if chain.HasBlockAndState(lastPrunedBlock.Hash(), lastPrunedBlock.NumberU64()) {
		t.Errorf("Block %d not pruned", lastPrunedBlock.NumberU64())
	}
	firstNonPrunedBlock := blocks[len(blocks)-TriesInMemory]
	// Verify firstNonPrunedBlock is not pruned
	if !chain.HasBlockAndState(firstNonPrunedBlock.Hash(), firstNonPrunedBlock.NumberU64()) {
		t.Errorf("Block %d pruned", firstNonPrunedBlock.NumberU64())
	}
	// Now re-import some old blocks
	blockToReimport := blocks[5:8]
	_, err = chain.InsertChain(blockToReimport)
	if err != nil {
		t.Errorf("Got error, %v", err)
	}
}

// TestSelfDestructDisabled
// If a transaction's execution triggers SELFDESTRUCT, it will fail.
func TestSelfDestructDisabled(t *testing.T) {
	var (
		// Generate a canonical chain to act as the main dataset
		engine = ethash.NewFaker()
		db     = rawdb.NewMemoryDatabase()
		// A sender who makes transactions, has some funds
		key, _  = crypto.HexToECDSA("b71c71a67e1177ad4e901695e1b4b9ee17ae16c6668d313eac2f96dbcda3f291")
		address = crypto.PubkeyToAddress(key.PublicKey)
		funds   = big.NewInt(1000000000000000)

		aa        = common.HexToAddress("0x7217d81b76bdd8707601e959454e3d776aee5f43")
		aaStorage = make(map[common.Hash]common.Hash)          // Initial storage in AA
		aaCode    = []byte{byte(vm.PC), byte(vm.SELFDESTRUCT)} // Code for AA (simple selfdestruct)
	)

	gspec := &Genesis{
		Config: params.TestChainConfig,
		Alloc: GenesisAlloc{
			address: {Balance: funds},
			// The address 0xAAAAA selfdestructs if called
			aa: {
				// Code needs to just selfdestruct
				Code:    aaCode,
				Nonce:   1,
				Balance: big.NewInt(0),
				Storage: aaStorage,
			},
		},
	}
	genesis := gspec.MustCommit(db)

	_, receipts := GenerateChain(params.TestChainConfig, genesis, engine, db, 1, func(i int, b *BlockGen) {
		b.SetCoinbase(common.Address{1})
		// One transaction to AA, to kill it
		tx, _ := types.SignTx(types.NewTransaction(0, aa,
			big.NewInt(0), 50000, b.header.BaseFee, nil), types.HomesteadSigner{}, key)
		b.AddTx(tx)
	})

	if receipts[0][0].Status != types.ReceiptStatusFailed {
		t.Fatalf("Expected transaction triggering SELFDESTRUCT to fail")
	}
}

// TestDeleteCreateRevert tests a weird state transition corner case that we hit
// while changing the internals of statedb. The workflow is that a contract is
// self destructed, then in a followup transaction (but same block) it's created
// again and the transaction reverted.
//
// The original statedb implementation flushed dirty objects to the tries after
// each transaction, so this works ok. The rework accumulated writes in memory
// first, but the journal wiped the entire state object on create-revert.
func TestDeleteCreateRevert(t *testing.T) {
	var (
		aa = common.HexToAddress("0x000000000000000000000000000000000000aaaa")
		bb = common.HexToAddress("0x000000000000000000000000000000000000bbbb")
		// Generate a canonical chain to act as the main dataset
		engine = ethash.NewFaker()
		db     = rawdb.NewMemoryDatabase()

		// A sender who makes transactions, has some funds
		key, _  = crypto.HexToECDSA("b71c71a67e1177ad4e901695e1b4b9ee17ae16c6668d313eac2f96dbcda3f291")
		address = crypto.PubkeyToAddress(key.PublicKey)
		funds   = big.NewInt(100000000000000000)
		gspec   = &Genesis{
			Config: params.TestChainConfig,
			Alloc: GenesisAlloc{
				address: {Balance: funds},
				// The address 0xAAAAA selfdestructs if called
				aa: {
					// Code needs to just selfdestruct
					Code:    []byte{byte(vm.PC), byte(vm.SELFDESTRUCT)},
					Nonce:   1,
					Balance: big.NewInt(0),
				},
				// The address 0xBBBB send 1 wei to 0xAAAA, then reverts
				bb: {
					Code: []byte{
						byte(vm.PC),          // [0]
						byte(vm.DUP1),        // [0,0]
						byte(vm.DUP1),        // [0,0,0]
						byte(vm.DUP1),        // [0,0,0,0]
						byte(vm.PUSH1), 0x01, // [0,0,0,0,1] (value)
						byte(vm.PUSH2), 0xaa, 0xaa, // [0,0,0,0,1, 0xaaaa]
						byte(vm.GAS),
						byte(vm.CALL),
						byte(vm.REVERT),
					},
					Balance: big.NewInt(1),
				},
			},
		}
		genesis = gspec.MustCommit(db)
	)

	blocks, _ := GenerateChain(params.TestChainConfig, genesis, engine, db, 1, func(i int, b *BlockGen) {
		b.SetCoinbase(common.Address{1})
		// One transaction to AAAA
		tx, _ := types.SignTx(types.NewTransaction(0, aa,
			big.NewInt(0), 50000, b.header.BaseFee, nil), types.HomesteadSigner{}, key)
		b.AddTx(tx)
		// One transaction to BBBB
		tx, _ = types.SignTx(types.NewTransaction(1, bb,
			big.NewInt(0), 100000, b.header.BaseFee, nil), types.HomesteadSigner{}, key)
		b.AddTx(tx)
	})
	// Import the canonical chain
	diskdb := rawdb.NewMemoryDatabase()
	gspec.MustCommit(diskdb)

	chain, err := NewBlockChain(diskdb, nil, params.TestChainConfig, engine, vm.Config{}, nil, nil)
	if err != nil {
		t.Fatalf("failed to create tester chain: %v", err)
	}
	if n, err := chain.InsertChain(blocks); err != nil {
		t.Fatalf("block %d: failed to insert into chain: %v", n, err)
	}
}

// TestInitThenFailCreateContract tests a pretty notorious case that happened
// on mainnet over blocks 7338108, 7338110 and 7338115.
// - Block 7338108: address e771789f5cccac282f23bb7add5690e1f6ca467c is initiated
//   with 0.001 ether (thus created but no code)
// - Block 7338110: a CREATE2 is attempted. The CREATE2 would deploy code on
//   the same address e771789f5cccac282f23bb7add5690e1f6ca467c. However, the
//   deployment fails due to OOG during initcode execution
// - Block 7338115: another tx checks the balance of
//   e771789f5cccac282f23bb7add5690e1f6ca467c, and the snapshotter returned it as
//   zero.
//
// The problem being that the snapshotter maintains a destructset, and adds items
// to the destructset in case something is created "onto" an existing item.
// We need to either roll back the snapDestructs, or not place it into snapDestructs
// in the first place.
//
func TestInitThenFailCreateContract(t *testing.T) {
	var (
		// Generate a canonical chain to act as the main dataset
		engine = ethash.NewFaker()
		db     = rawdb.NewMemoryDatabase()
		// A sender who makes transactions, has some funds
		key, _  = crypto.HexToECDSA("b71c71a67e1177ad4e901695e1b4b9ee17ae16c6668d313eac2f96dbcda3f291")
		address = crypto.PubkeyToAddress(key.PublicKey)
		funds   = big.NewInt(1000000000000000)
		bb      = common.HexToAddress("0x000000000000000000000000000000000000bbbb")
	)

	// The bb-code needs to CREATE2 the aa contract. It consists of
	// both initcode and deployment code
	// initcode:
	// 1. If blocknum < 1, error out (e.g invalid opcode)
	// 2. else, return a snippet of code
	initCode := []byte{
		byte(vm.PUSH1), 0x1, // y (2)
		byte(vm.NUMBER), // x (number)
		byte(vm.GT),     // x > y?
		byte(vm.PUSH1), byte(0x8),
		byte(vm.JUMPI), // jump to label if number > 2
		byte(0xFE),     // illegal opcode
		byte(vm.JUMPDEST),
		byte(vm.PUSH1), 0x2, // size
		byte(vm.PUSH1), 0x0, // offset
		byte(vm.RETURN), // return 2 bytes of zero-code
	}
	if l := len(initCode); l > 32 {
		t.Fatalf("init code is too long for a pushx, need a more elaborate deployer")
	}
	bbCode := []byte{
		// Push initcode onto stack
		byte(vm.PUSH1) + byte(len(initCode)-1)}
	bbCode = append(bbCode, initCode...)
	bbCode = append(bbCode, []byte{
		byte(vm.PUSH1), 0x0, // memory start on stack
		byte(vm.MSTORE),
		byte(vm.PUSH1), 0x00, // salt
		byte(vm.PUSH1), byte(len(initCode)), // size
		byte(vm.PUSH1), byte(32 - len(initCode)), // offset
		byte(vm.PUSH1), 0x00, // endowment
		byte(vm.CREATE2),
	}...)

	initHash := crypto.Keccak256Hash(initCode)
	aa := crypto.CreateAddress2(bb, [32]byte{}, initHash[:])
	t.Logf("Destination address: %x\n", aa)

	gspec := &Genesis{
		Config: params.TestChainConfig,
		Alloc: GenesisAlloc{
			address: {Balance: funds},
			// The address aa has some funds
			aa: {Balance: big.NewInt(100000)},
			// The contract BB tries to create code onto AA
			bb: {
				Code:    bbCode,
				Balance: big.NewInt(1),
			},
		},
	}
	genesis := gspec.MustCommit(db)
	nonce := uint64(0)
	blocks, _ := GenerateChain(params.TestChainConfig, genesis, engine, db, 4, func(i int, b *BlockGen) {
		b.SetCoinbase(common.Address{1})
		// One transaction to BB
		tx, _ := types.SignTx(types.NewTransaction(nonce, bb,
			big.NewInt(0), 100000, b.header.BaseFee, nil), types.HomesteadSigner{}, key)
		b.AddTx(tx)
		nonce++
	})

	// Import the canonical chain
	diskdb := rawdb.NewMemoryDatabase()
	gspec.MustCommit(diskdb)
	chain, err := NewBlockChain(diskdb, nil, params.TestChainConfig, engine, vm.Config{
		//Debug:  true,
		//Tracer: vm.NewJSONLogger(nil, os.Stdout),
	}, nil, nil)
	if err != nil {
		t.Fatalf("failed to create tester chain: %v", err)
	}
	statedb, _ := chain.State()
	if got, exp := statedb.GetBalance(aa), big.NewInt(100000); got.Cmp(exp) != 0 {
		t.Fatalf("Genesis err, got %v exp %v", got, exp)
	}
	// First block tries to create, but fails
	{
		block := blocks[0]
		if _, err := chain.InsertChain([]*types.Block{blocks[0]}); err != nil {
			t.Fatalf("block %d: failed to insert into chain: %v", block.NumberU64(), err)
		}
		statedb, _ = chain.State()
		if got, exp := statedb.GetBalance(aa), big.NewInt(100000); got.Cmp(exp) != 0 {
			t.Fatalf("block %d: got %v exp %v", block.NumberU64(), got, exp)
		}
	}
	// Import the rest of the blocks
	for _, block := range blocks[1:] {
		if _, err := chain.InsertChain([]*types.Block{block}); err != nil {
			t.Fatalf("block %d: failed to insert into chain: %v", block.NumberU64(), err)
		}
	}
}

// TestEIP2718Transition tests that an EIP-2718 transaction will be accepted
// after the fork block has passed. This is verified by sending an EIP-2930
// access list transaction, which specifies a single slot access, and then
// checking that the gas usage of a hot SLOAD and a cold SLOAD are calculated
// correctly.
func TestEIP2718Transition(t *testing.T) {
	var (
		aa = common.HexToAddress("0x000000000000000000000000000000000000aaaa")

		// Generate a canonical chain to act as the main dataset
		engine = ethash.NewFaker()
		db     = rawdb.NewMemoryDatabase()

		// A sender who makes transactions, has some funds
		key, _  = crypto.HexToECDSA("b71c71a67e1177ad4e901695e1b4b9ee17ae16c6668d313eac2f96dbcda3f291")
		address = crypto.PubkeyToAddress(key.PublicKey)
		funds   = big.NewInt(1000000000000000)
		gspec   = &Genesis{
			Config: params.TestChainConfig,
			Alloc: GenesisAlloc{
				address: {Balance: funds},
				// The address 0xAAAA sloads 0x00 and 0x01
				aa: {
					Code: []byte{
						byte(vm.PC),
						byte(vm.PC),
						byte(vm.SLOAD),
						byte(vm.SLOAD),
					},
					Nonce:   0,
					Balance: big.NewInt(0),
				},
			},
		}
		genesis = gspec.MustCommit(db)
	)

	blocks, _ := GenerateChain(gspec.Config, genesis, engine, db, 1, func(i int, b *BlockGen) {
		b.SetCoinbase(common.Address{1})

		// One transaction to 0xAAAA
		signer := types.LatestSigner(gspec.Config)
		tx, _ := types.SignNewTx(key, signer, &types.AccessListTx{
			ChainID:  gspec.Config.ChainID,
			Nonce:    0,
			To:       &aa,
			Gas:      30000,
			GasPrice: b.header.BaseFee,
			AccessList: types.AccessList{{
				Address:     aa,
				StorageKeys: []common.Hash{{0}},
			}},
		})
		b.AddTx(tx)
	})

	// Import the canonical chain
	diskdb := rawdb.NewMemoryDatabase()
	gspec.MustCommit(diskdb)

	chain, err := NewBlockChain(diskdb, nil, gspec.Config, engine, vm.Config{}, nil, nil)
	if err != nil {
		t.Fatalf("failed to create tester chain: %v", err)
	}
	if n, err := chain.InsertChain(blocks); err != nil {
		t.Fatalf("block %d: failed to insert into chain: %v", n, err)
	}

	block := chain.GetBlockByNumber(1)

	// Expected gas is intrinsic + 2 * pc + hot load + cold load, since only one load is in the access list
	expected := params.TxGas + params.TxAccessListAddressGas + params.TxAccessListStorageKeyGas +
		vm.GasQuickStep*2 + params.WarmStorageReadCostEIP2929 + params.ColdSloadCostEIP2929
	if block.GasUsed() != expected {
		t.Fatalf("incorrect amount of gas spent: expected %d, got %d", expected, block.GasUsed())

	}
}

// TestEIP1559Transition tests the following:
//
// 1. A transaction whose gasFeeCap is greater than the baseFee is valid.
// 2. Gas accounting for access lists on EIP-1559 transactions is correct.
// 3. Only the transaction's tip will be received by the coinbase.
// 4. The transaction sender pays for both the tip and baseFee.
// 5. The coinbase receives only the partially realized tip when
//    gasFeeCap - gasTipCap < baseFee.
// 6. Legacy transaction behave as expected (e.g. gasPrice = gasFeeCap = gasTipCap).
func TestEIP1559Transition(t *testing.T) {
	var (
		aa = common.HexToAddress("0x000000000000000000000000000000000000aaaa")

		// Generate a canonical chain to act as the main dataset
		engine = ethash.NewFaker()
		db     = rawdb.NewMemoryDatabase()

		// A sender who makes transactions, has some funds
		key1, _ = crypto.HexToECDSA("b71c71a67e1177ad4e901695e1b4b9ee17ae16c6668d313eac2f96dbcda3f291")
		key2, _ = crypto.HexToECDSA("8a1f9a8f95be41cd7ccb6168179afb4504aefe388d1e14474d32c45c72ce7b7a")
		addr1   = crypto.PubkeyToAddress(key1.PublicKey)
		addr2   = crypto.PubkeyToAddress(key2.PublicKey)
		funds   = new(big.Int).Mul(common.Big1, big.NewInt(params.Ether))
		gspec   = &Genesis{
			Config: params.AllEthashProtocolChanges,
			Alloc: GenesisAlloc{
				addr1: {Balance: funds},
				addr2: {Balance: funds},
				// The address 0xAAAA sloads 0x00 and 0x01
				aa: {
					Code: []byte{
						byte(vm.PC),
						byte(vm.PC),
						byte(vm.SLOAD),
						byte(vm.SLOAD),
					},
					Nonce:   0,
					Balance: big.NewInt(0),
				},
			},
		}
	)

	gspec.Config.BerlinBlock = common.Big0
	gspec.Config.LondonBlock = common.Big0
	genesis := gspec.MustCommit(db)
	signer := types.LatestSigner(gspec.Config)

	blocks, _ := GenerateChain(gspec.Config, genesis, engine, db, 1, func(i int, b *BlockGen) {
		b.SetCoinbase(common.Address{1})

		// One transaction to 0xAAAA
		accesses := types.AccessList{types.AccessTuple{
			Address:     aa,
			StorageKeys: []common.Hash{{0}},
		}}

		txdata := &types.DynamicFeeTx{
			ChainID:    gspec.Config.ChainID,
			Nonce:      0,
			To:         &aa,
			Gas:        30000,
			GasFeeCap:  newGwei(5),
			GasTipCap:  big.NewInt(2),
			AccessList: accesses,
			Data:       []byte{},
		}
		tx := types.NewTx(txdata)
		tx, _ = types.SignTx(tx, signer, key1)

		b.AddTx(tx)
	})

	diskdb := rawdb.NewMemoryDatabase()
	gspec.MustCommit(diskdb)

	chain, err := NewBlockChain(diskdb, nil, gspec.Config, engine, vm.Config{}, nil, nil)
	if err != nil {
		t.Fatalf("failed to create tester chain: %v", err)
	}
	if n, err := chain.InsertChain(blocks); err != nil {
		t.Fatalf("block %d: failed to insert into chain: %v", n, err)
	}

	block := chain.GetBlockByNumber(1)

	// 1+2: Ensure EIP-1559 access lists are accounted for via gas usage.
	expectedGas := params.TxGas + params.TxAccessListAddressGas + params.TxAccessListStorageKeyGas +
		vm.GasQuickStep*2 + params.WarmStorageReadCostEIP2929 + params.ColdSloadCostEIP2929
	if block.GasUsed() != expectedGas {
		t.Fatalf("incorrect amount of gas spent: expected %d, got %d", expectedGas, block.GasUsed())
	}

	state, _ := chain.State()

	// 3: Ensure that miner received only the tx's tip.
	actual := state.GetBalance(block.Coinbase())
	expected := new(big.Int).Add(
		new(big.Int).SetUint64(block.GasUsed()*block.Transactions()[0].GasTipCap().Uint64()),
		ethash.ConstantinopleBlockReward,
	)
	if actual.Cmp(expected) != 0 {
		t.Fatalf("miner balance incorrect: expected %d, got %d", expected, actual)
	}

	// 4: Ensure the tx sender paid for the gasUsed * (tip + block baseFee).
	actual = new(big.Int).Sub(funds, state.GetBalance(addr1))
	expected = new(big.Int).SetUint64(block.GasUsed() * (block.Transactions()[0].GasTipCap().Uint64() + block.BaseFee().Uint64()))
	if actual.Cmp(expected) != 0 {
		t.Fatalf("sender balance incorrect: expected %d, got %d", expected, actual)
	}

	blocks, _ = GenerateChain(gspec.Config, block, engine, db, 1, func(i int, b *BlockGen) {
		b.SetCoinbase(common.Address{2})

		txdata := &types.LegacyTx{
			Nonce:    0,
			To:       &aa,
			Gas:      30000,
			GasPrice: newGwei(5),
		}
		tx := types.NewTx(txdata)
		tx, _ = types.SignTx(tx, signer, key2)

		b.AddTx(tx)
	})

	if n, err := chain.InsertChain(blocks); err != nil {
		t.Fatalf("block %d: failed to insert into chain: %v", n, err)
	}

	block = chain.GetBlockByNumber(2)
	state, _ = chain.State()
	effectiveTip := block.Transactions()[0].GasTipCap().Uint64() - block.BaseFee().Uint64()

	// 6+5: Ensure that miner received only the tx's effective tip.
	actual = state.GetBalance(block.Coinbase())
	expected = new(big.Int).Add(
		new(big.Int).SetUint64(block.GasUsed()*effectiveTip),
		ethash.ConstantinopleBlockReward,
	)
	if actual.Cmp(expected) != 0 {
		t.Fatalf("miner balance incorrect: expected %d, got %d", expected, actual)
	}

	// 4: Ensure the tx sender paid for the gasUsed * (effectiveTip + block baseFee).
	actual = new(big.Int).Sub(funds, state.GetBalance(addr2))
	expected = new(big.Int).SetUint64(block.GasUsed() * (effectiveTip + block.BaseFee().Uint64()))
	if actual.Cmp(expected) != 0 {
		t.Fatalf("sender balance incorrect: expected %d, got %d", expected, actual)
	}
}

// TestPoseidonCodeHash makes sure that, after switching
// to Poseidon, code hashes change but addresses do not.
func TestPoseidonCodeHash(t *testing.T) {
	// pragma solidity =0.8.7;
	//
	// contract Factory {
	// 	event Deployed(address addr);
	//
	// 	function create(bytes memory code) public {
	// 		address addr;
	//
	// 		assembly {
	// 			addr := create(0, add(code, 0x20), mload(code))
	// 			if iszero(extcodesize(addr)) {
	// 				revert(0, 0)
	// 			}
	// 		}
	//
	// 		emit Deployed(addr);
	// 	}
	//
	// 	function create2(bytes memory code) public {
	// 		address addr;
	//
	// 		assembly {
	// 			addr := create2(0, add(code, 0x20), mload(code), 0)
	// 			if iszero(extcodesize(addr)) {
	// 				revert(0, 0)
	// 			}
	// 		}
	//
	// 		emit Deployed(addr);
	// 	}
	// }
	var deployCode = common.Hex2Bytes("608060405234801561001057600080fd5b506101d1806100206000396000f3fe608060405234801561001057600080fd5b50600436106100365760003560e01c8063cf5ba53f1461003b578063f4754f6614610050575b600080fd5b61004e6100493660046100d4565b610063565b005b61004e61005e3660046100d4565b6100bb565b60008151602083016000f09050803b61007b57600080fd5b6040516001600160a01b03821681527ff40fcec21964ffb566044d083b4073f29f7f7929110ea19e1b3ebe375d89055e9060200160405180910390a15050565b6000808251602084016000f59050803b61007b57600080fd5b6000602082840312156100e657600080fd5b813567ffffffffffffffff808211156100fe57600080fd5b818401915084601f83011261011257600080fd5b81358181111561012457610124610185565b604051601f8201601f19908116603f0116810190838211818310171561014c5761014c610185565b8160405282815287602084870101111561016557600080fd5b826020860160208301376000928101602001929092525095945050505050565b634e487b7160e01b600052604160045260246000fdfea2646970667358221220c9bd2005b8669d44bf0254309308e422e7bdf086ac7a507990a0690a22b1eccd64736f6c63430008070033")

	var callCreateCode = common.Hex2Bytes("cf5ba53f0000000000000000000000000000000000000000000000000000000000000020000000000000000000000000000000000000000000000000000000000000005c6080604052348015600f57600080fd5b50603f80601d6000396000f3fe6080604052600080fdfea2646970667358221220707985753fcb6578098bb16f3709cf6d012993cba6dd3712661cf8f57bbc0d4d64736f6c6343000807003300000000")
	var callCreate2Code = common.Hex2Bytes("f4754f660000000000000000000000000000000000000000000000000000000000000020000000000000000000000000000000000000000000000000000000000000005c6080604052348015600f57600080fd5b50603f80601d6000396000f3fe6080604052600080fdfea2646970667358221220707985753fcb6578098bb16f3709cf6d012993cba6dd3712661cf8f57bbc0d4d64736f6c6343000807003300000000")

	var (
		key1, _       = crypto.HexToECDSA("b71c71a67e1177ad4e901695e1b4b9ee17ae16c6668d313eac2f96dbcda3f291")
		addr1         = crypto.PubkeyToAddress(key1.PublicKey)
		db            = rawdb.NewMemoryDatabase()
		gspec         = &Genesis{Config: params.TestChainConfig, Alloc: GenesisAlloc{addr1: {Balance: big.NewInt(10000000000000000)}}}
		genesis       = gspec.MustCommit(db)
		signer        = types.LatestSigner(gspec.Config)
		engine        = ethash.NewFaker()
		blockchain, _ = NewBlockChain(db, nil, gspec.Config, engine, vm.Config{}, nil, nil)
	)

	defer blockchain.Stop()

	// check empty code hash
	state, _ := blockchain.State()
	poseidonCodeHash := state.GetPoseidonCodeHash(addr1)
	keccakCodeHash := state.GetKeccakCodeHash(addr1)

	assert.Equal(t, common.HexToHash("0x2098f5fb9e239eab3ceac3f27b81e481dc3124d55ffed523a839ee8446b64864"), poseidonCodeHash, "code hash mismatch")
	assert.Equal(t, common.HexToHash("0xc5d2460186f7233c927e7db2dcc703c0e500b653ca82273b7bfad8045d85a470"), keccakCodeHash, "code hash mismatch")

	// deploy contract through transaction
	chain, receipts := GenerateChain(params.TestChainConfig, genesis, engine, db, 1, func(i int, gen *BlockGen) {
		tx, _ := types.SignTx(types.NewContractCreation(gen.TxNonce(addr1), new(big.Int), 1000000, gen.header.BaseFee, deployCode), signer, key1)
		gen.AddTx(tx)
	})

	if _, err := blockchain.InsertChain(chain); err != nil {
		t.Fatalf("failed to insert chain: %v", err)
	}

	// make sure that the address did not change
	contractAddress := receipts[0][0].ContractAddress
	assert.Equal(t, common.HexToAddress("0x3A220f351252089D385b29beca14e27F204c296A"), contractAddress, "address mismatch")

	state, _ = blockchain.State()
	poseidonCodeHash = state.GetPoseidonCodeHash(contractAddress)
	keccakCodeHash = state.GetKeccakCodeHash(contractAddress)

	assert.Equal(t, common.HexToHash("0x0df04366a061c969e08137570a59536df95672ec21d00cb738fb90cac8e78bcc"), poseidonCodeHash, "code hash mismatch")
	assert.Equal(t, common.HexToHash("0x089bfd332dfa6117cbc20756f31801ce4f5a175eb258e46bf8123317da54cd96"), keccakCodeHash, "code hash mismatch")

	// deploy contract through another contract (CREATE and CREATE2)
	chain, receipts = GenerateChain(params.TestChainConfig, blockchain.CurrentBlock(), engine, db, 1, func(i int, gen *BlockGen) {
		tx, _ := types.SignTx(types.NewTransaction(gen.TxNonce(addr1), contractAddress, new(big.Int), 1000000, gen.header.BaseFee, callCreateCode), signer, key1)
		gen.AddTx(tx)

		tx2, _ := types.SignTx(types.NewTransaction(gen.TxNonce(addr1), contractAddress, new(big.Int), 1000000, gen.header.BaseFee, callCreate2Code), signer, key1)
		gen.AddTx(tx2)
	})

	if _, err := blockchain.InsertChain(chain); err != nil {
		t.Fatalf("failed to insert chain: %v", err)
	}

	address1 := common.BytesToAddress(receipts[0][0].Logs[0].Data)
	address2 := common.BytesToAddress(receipts[0][1].Logs[0].Data)

	assert.Equal(t, common.HexToAddress("0x733f1083Fe476698001FA20D651376b7b3F1CA79"), address1, "address mismatch")
	assert.Equal(t, common.HexToAddress("0x4099734c88B7D091E744da0E849df0e818e7E208"), address2, "address mismatch")

	state, _ = blockchain.State()
	poseidonCodeHash1 := state.GetPoseidonCodeHash(address1)
	poseidonCodeHash2 := state.GetPoseidonCodeHash(address2)
	keccakCodeHash1 := state.GetKeccakCodeHash(address1)
	keccakCodeHash2 := state.GetKeccakCodeHash(address2)

	assert.Equal(t, common.HexToHash("0x12eb18061d12f883c4d4c2041925cc2916c86fcfcb9458c8b9a3fb32257215d0"), poseidonCodeHash1, "code hash mismatch")
	assert.Equal(t, common.HexToHash("0x12eb18061d12f883c4d4c2041925cc2916c86fcfcb9458c8b9a3fb32257215d0"), poseidonCodeHash2, "code hash mismatch")

	assert.Equal(t, common.HexToHash("0xfb5cd93a70ce47f91d33fac3afdb7b54680a6b0683506646a108ef4dfc047583"), keccakCodeHash1, "code hash mismatch")
	assert.Equal(t, common.HexToHash("0xfb5cd93a70ce47f91d33fac3afdb7b54680a6b0683506646a108ef4dfc047583"), keccakCodeHash2, "code hash mismatch")
}

// TestFeeVault tests that the fee vault receives all tx fees correctly.
func TestFeeVault(t *testing.T) {
	var (
		aa = common.HexToAddress("0x000000000000000000000000000000000000aaaa")

		// Generate a canonical chain to act as the main dataset
		engine = ethash.NewFaker()
		db     = rawdb.NewMemoryDatabase()

		// A sender who makes transactions, has some funds
		key1, _ = crypto.HexToECDSA("b71c71a67e1177ad4e901695e1b4b9ee17ae16c6668d313eac2f96dbcda3f291")
		addr1   = crypto.PubkeyToAddress(key1.PublicKey)
		funds   = new(big.Int).Mul(common.Big1, big.NewInt(params.Ether))
		gspec   = &Genesis{
			Config: params.TestChainConfig,
			Alloc:  GenesisAlloc{addr1: {Balance: funds}},
		}
	)

	gspec.Config.BerlinBlock = common.Big0
	gspec.Config.LondonBlock = common.Big0
	genesis := gspec.MustCommit(db)
	signer := types.LatestSigner(gspec.Config)

	blocks, _ := GenerateChain(gspec.Config, genesis, engine, db, 1, func(i int, b *BlockGen) {
		b.SetCoinbase(common.Address{1})

		// One transaction to 0xAAAA
		txdata := &types.DynamicFeeTx{
			ChainID:    gspec.Config.ChainID,
			Nonce:      0,
			To:         &aa,
			Gas:        30000,
			GasFeeCap:  newGwei(5),
			GasTipCap:  big.NewInt(2),
			AccessList: types.AccessList{},
			Data:       []byte{},
		}

		tx := types.NewTx(txdata)
		tx, _ = types.SignTx(tx, signer, key1)

		b.AddTx(tx)
	})

	diskdb := rawdb.NewMemoryDatabase()
	gspec.MustCommit(diskdb)

	chain, err := NewBlockChain(diskdb, nil, gspec.Config, engine, vm.Config{}, nil, nil)
	if err != nil {
		t.Fatalf("failed to create tester chain: %v", err)
	}
	if n, err := chain.InsertChain(blocks); err != nil {
		t.Fatalf("block %d: failed to insert into chain: %v", n, err)
	}

	block := chain.GetBlockByNumber(1)
	state, _ := chain.State()

	// Ensure that miner received only the miner reward
	actual := state.GetBalance(block.Coinbase())
	expected := ethash.ConstantinopleBlockReward

	if actual.Cmp(expected) != 0 {
		t.Fatalf("miner balance incorrect: expected %d, got %d", expected, actual)
	}

	// Ensure that the fee vault received all tx fees
	actual = state.GetBalance(*params.TestChainConfig.Scroll.FeeVaultAddress)
	expected = new(big.Int).SetUint64(block.GasUsed() * block.Transactions()[0].GasTipCap().Uint64())

	if actual.Cmp(expected) != 0 {
		t.Fatalf("fee vault balance incorrect: expected %d, got %d", expected, actual)
	}
}

// TestTransactionCountLimit tests that the chain reject blocks with too many transactions.
func TestTransactionCountLimit(t *testing.T) {
	// Create config that allows at most 1 transaction per block
	config := params.TestChainConfig
	config.Scroll.MaxTxPerBlock = new(int)
	*config.Scroll.MaxTxPerBlock = 1

	var (
		engine  = ethash.NewFaker()
		db      = rawdb.NewMemoryDatabase()
		key, _  = crypto.HexToECDSA("b71c71a67e1177ad4e901695e1b4b9ee17ae16c6668d313eac2f96dbcda3f291")
		address = crypto.PubkeyToAddress(key.PublicKey)
		funds   = big.NewInt(1000000000000000)
		gspec   = &Genesis{Config: config, Alloc: GenesisAlloc{address: {Balance: funds}}}
		genesis = gspec.MustCommit(db)
	)

	addTx := func(b *BlockGen) {
		tx := types.NewTransaction(b.TxNonce(address), address, big.NewInt(0), 50000, b.header.BaseFee, nil)
		signed, _ := types.SignTx(tx, types.HomesteadSigner{}, key)
		b.AddTx(signed)
	}

	// Initialize blockchain
	blockchain, err := NewBlockChain(db, nil, config, engine, vm.Config{}, nil, nil)
	if err != nil {
		t.Fatalf("failed to create new chain manager: %v", err)
	}
	defer blockchain.Stop()

	// Insert empty block
	block1, _ := GenerateChain(config, genesis, ethash.NewFaker(), db, 1, func(i int, b *BlockGen) {
		// empty
	})

	if _, err := blockchain.InsertChain(block1); err != nil {
		t.Fatalf("failed to insert chain: %v", err)
	}

	// Insert block with 1 transaction
	block2, _ := GenerateChain(config, genesis, ethash.NewFaker(), db, 1, func(i int, b *BlockGen) {
		addTx(b)
	})

	if _, err := blockchain.InsertChain(block2); err != nil {
		t.Fatalf("failed to insert chain: %v", err)
	}

	// Insert block with 2 transactions
	block3, _ := GenerateChain(config, genesis, ethash.NewFaker(), db, 1, func(i int, b *BlockGen) {
		addTx(b)
		addTx(b)
	})

	_, err = blockchain.InsertChain(block3)

	if !errors.Is(err, consensus.ErrInvalidTxCount) {
		t.Fatalf("error mismatch: have: %v, want: %v", err, consensus.ErrInvalidTxCount)
	}
}

<<<<<<< HEAD
// TestInsertBlocksWithL1Messages tests that the chain accepts blocks with L1MessageTx transactions.
func TestInsertBlocksWithL1Messages(t *testing.T) {
	var (
		db     = rawdb.NewMemoryDatabase()
		engine = ethash.NewFaker()
	)

	// initialize genesis
	config := params.AllEthashProtocolChanges
	config.Scroll.L1Config.NumL1MessagesPerBlock = 1

	genspec := &Genesis{
		Config:  config,
		BaseFee: big.NewInt(params.InitialBaseFee),
	}
	genesis := genspec.MustCommit(db)

	// initialize L1 message DB
	msgs := []types.L1MessageTx{
		{QueueIndex: 0, Gas: 21016, To: &common.Address{1}, Data: []byte{0x01}, Sender: common.Address{2}},
		{QueueIndex: 1, Gas: 21016, To: &common.Address{1}, Data: []byte{0x01}, Sender: common.Address{2}},
		{QueueIndex: 2, Gas: 21016, To: &common.Address{1}, Data: []byte{0x01}, Sender: common.Address{2}},
		{QueueIndex: 3, Gas: 21016, To: &common.Address{1}, Data: []byte{0x01}, Sender: common.Address{2}},
	}
	rawdb.WriteL1Messages(db, msgs)

	// initialize blockchain
	blockchain, _ := NewBlockChain(db, nil, config, engine, vm.Config{}, nil, nil)
	defer blockchain.Stop()

	// generate blocks with 1 L1 message in each
	blocks, _ := GenerateChain(config, genesis, engine, db, len(msgs), func(i int, b *BlockGen) {
		tx := types.NewTx(&msgs[i])
		b.AddTxWithChain(blockchain, tx)
	})

	// insert blocks, validation should pass
	index, err := blockchain.InsertChain(blocks)
	assert.Nil(t, err)
	assert.Equal(t, len(msgs), index)

	// L1 message DB should be updated
	queueIndex := rawdb.ReadFirstQueueIndexNotInL2Block(db, blocks[len(blocks)-1].Hash())
	assert.NotNil(t, queueIndex)
	assert.Equal(t, uint64(len(msgs)), *queueIndex)

	// generate fork with 2 L1 messages in each block
	blocks, _ = GenerateChain(config, genesis, engine, db, len(msgs)/2, func(i int, b *BlockGen) {
		tx1 := types.NewTx(&msgs[2*i])
		b.AddTxWithChain(blockchain, tx1)
		tx2 := types.NewTx(&msgs[2*i+1])
		b.AddTxWithChain(blockchain, tx2)
	})

	// insert blocks, validation should pass
	index, err = blockchain.InsertChain(blocks)
	assert.Nil(t, err)
	assert.Equal(t, len(msgs)/2, index)

	// L1 message DB should be updated
	queueIndex = rawdb.ReadFirstQueueIndexNotInL2Block(db, blocks[len(blocks)-1].Hash())
	assert.NotNil(t, queueIndex)
	assert.Equal(t, uint64(len(msgs)), *queueIndex)
}

// TestL1MessageValidationFailure tests that the chain rejects blocks with incorrect L1MessageTx transactions.
func TestL1MessageValidationFailure(t *testing.T) {
	var (
		db     = rawdb.NewMemoryDatabase()
		engine = ethash.NewFaker()
		key, _ = crypto.HexToECDSA("b71c71a67e1177ad4e901695e1b4b9ee17ae16c6668d313eac2f96dbcda3f291")
		addr   = crypto.PubkeyToAddress(key.PublicKey)
		signer = new(types.HomesteadSigner)
	)

	// initialize genesis
	config := params.AllEthashProtocolChanges
	config.Scroll.L1Config.NumL1MessagesPerBlock = 1

	genspec := &Genesis{
		Config: config,
		Alloc: map[common.Address]GenesisAccount{
			addr: {Balance: big.NewInt(10000000000000000)},
		},
		BaseFee: big.NewInt(params.InitialBaseFee),
	}
	genesis := genspec.MustCommit(db)

	// initialize L1 message DB
	msgs := []types.L1MessageTx{
		{QueueIndex: 0, Gas: 21016, To: &common.Address{1}, Data: []byte{0x01}, Sender: common.Address{2}},
		{QueueIndex: 1, Gas: 21016, To: &common.Address{1}, Data: []byte{0x01}, Sender: common.Address{2}},
		{QueueIndex: 2, Gas: 21016, To: &common.Address{1}, Data: []byte{0x01}, Sender: common.Address{2}},
	}
	rawdb.WriteL1Messages(db, msgs)

	// initialize blockchain
	blockchain, _ := NewBlockChain(db, nil, config, engine, vm.Config{}, nil, nil)
	defer blockchain.Stop()

	generateBlock := func(txs []*types.Transaction) ([]*types.Block, []types.Receipts) {
		return GenerateChain(config, genesis, engine, db, 1, func(i int, b *BlockGen) {
			for _, tx := range txs {
				b.AddTxWithChain(blockchain, tx)
			}
		})
	}

	// skip #0
	blocks, _ := generateBlock([]*types.Transaction{types.NewTx(&msgs[1])})
	index, err := blockchain.InsertChain(blocks)
	assert.Equal(t, 0, index)
	assert.Equal(t, consensus.ErrInvalidL1MessageOrder, err)

	// skip #1
	blocks, _ = generateBlock([]*types.Transaction{types.NewTx(&msgs[0]), types.NewTx(&msgs[2])})
	index, err = blockchain.InsertChain(blocks)
	assert.Equal(t, 0, index)
	assert.Equal(t, consensus.ErrInvalidL1MessageOrder, err)

	// L2 tx precedes L1 message tx
	tx, _ := types.SignTx(types.NewTransaction(0, common.Address{0x00}, new(big.Int), params.TxGas, genspec.BaseFee, nil), signer, key)
	blocks, _ = generateBlock([]*types.Transaction{tx, types.NewTx(&msgs[0])})
	index, err = blockchain.InsertChain(blocks)
	assert.Equal(t, 0, index)
	assert.Equal(t, consensus.ErrInvalidL1MessageOrder, err)

	// unknown message
	unknown := types.L1MessageTx{QueueIndex: 1, Gas: 21016, To: &common.Address{1}, Data: []byte{0x02}, Sender: common.Address{2}}
	blocks, _ = generateBlock([]*types.Transaction{types.NewTx(&msgs[0]), types.NewTx(&unknown)})
	index, err = blockchain.InsertChain(blocks)
	assert.Equal(t, 0, index)
	assert.Equal(t, consensus.ErrUnknownL1Message, err)

	// missing message
	msg := types.L1MessageTx{QueueIndex: 3, Gas: 21016, To: &common.Address{1}, Data: []byte{0x01}, Sender: common.Address{2}}
	blocks, _ = generateBlock([]*types.Transaction{types.NewTx(&msgs[0]), types.NewTx(&msgs[1]), types.NewTx(&msgs[2]), types.NewTx(&msg)})
	index, err = blockchain.InsertChain(blocks)
	assert.Equal(t, 0, index)
	assert.Equal(t, consensus.ErrUnknownAncestor, err)

	// insert missing message into DB
	rawdb.WriteL1Message(db, msg)
	blockchain.procFutureBlocks()

	index, err = blockchain.InsertChain(blocks)
	assert.Equal(t, 1, index)
	assert.Nil(t, err)

	// L1 message DB should be updated
	queueIndex := rawdb.ReadFirstQueueIndexNotInL2Block(db, blocks[len(blocks)-1].Hash())
	assert.NotNil(t, queueIndex)
	assert.Equal(t, uint64(4), *queueIndex)
=======
func TestBlockPayloadSizeLimit(t *testing.T) {
	// Create config that allows at most 150 bytes per block payload
	config := params.TestChainConfig
	config.Scroll.MaxTxPayloadBytesPerBlock = new(int)
	*config.Scroll.MaxTxPayloadBytesPerBlock = 150
	config.Scroll.MaxTxPerBlock = nil

	var (
		engine  = ethash.NewFaker()
		db      = rawdb.NewMemoryDatabase()
		key, _  = crypto.HexToECDSA("b71c71a67e1177ad4e901695e1b4b9ee17ae16c6668d313eac2f96dbcda3f291")
		address = crypto.PubkeyToAddress(key.PublicKey)
		funds   = big.NewInt(1000000000000000)
		gspec   = &Genesis{Config: config, Alloc: GenesisAlloc{address: {Balance: funds}}}
		genesis = gspec.MustCommit(db)
	)

	addTx := func(b *BlockGen) {
		tx := types.NewTransaction(b.TxNonce(address), address, big.NewInt(0), 50000, b.header.BaseFee, nil)
		signed, _ := types.SignTx(tx, types.HomesteadSigner{}, key)
		b.AddTx(signed)
	}

	// Initialize blockchain
	blockchain, err := NewBlockChain(db, nil, config, engine, vm.Config{}, nil, nil)
	if err != nil {
		t.Fatalf("failed to create new chain manager: %v", err)
	}
	defer blockchain.Stop()

	// Insert empty block
	block1, _ := GenerateChain(config, genesis, ethash.NewFaker(), db, 1, func(i int, b *BlockGen) {
		// empty
	})

	if _, err := blockchain.InsertChain(block1); err != nil {
		t.Fatalf("failed to insert chain: %v", err)
	}

	// Insert block with 1 transaction
	block2, _ := GenerateChain(config, genesis, ethash.NewFaker(), db, 1, func(i int, b *BlockGen) {
		addTx(b)
	})

	if _, err := blockchain.InsertChain(block2); err != nil {
		t.Fatalf("failed to insert chain: %v", err)
	}

	// Insert block with 2 transactions
	block3, _ := GenerateChain(config, genesis, ethash.NewFaker(), db, 1, func(i int, b *BlockGen) {
		addTx(b)
		addTx(b)
	})

	_, err = blockchain.InsertChain(block3)

	if !errors.Is(err, ErrInvalidBlockPayloadSize) {
		t.Fatalf("error mismatch: have: %v, want: %v", err, ErrInvalidBlockPayloadSize)
	}
>>>>>>> 74725fbe
}

func TestEIP3651(t *testing.T) {
	var (
		addraa = common.HexToAddress("0x000000000000000000000000000000000000aaaa")
		addrbb = common.HexToAddress("0x000000000000000000000000000000000000bbbb")
		engine = ethash.NewFaker()
		db     = rawdb.NewMemoryDatabase()

		// A sender who makes transactions, has some funds
		key1, _ = crypto.HexToECDSA("b71c71a67e1177ad4e901695e1b4b9ee17ae16c6668d313eac2f96dbcda3f291")
		key2, _ = crypto.HexToECDSA("8a1f9a8f95be41cd7ccb6168179afb4504aefe388d1e14474d32c45c72ce7b7a")
		addr1   = crypto.PubkeyToAddress(key1.PublicKey)
		addr2   = crypto.PubkeyToAddress(key2.PublicKey)
		funds   = new(big.Int).Mul(common.Big1, big.NewInt(params.Ether))
		gspec   = &Genesis{
			Config: params.AllEthashProtocolChanges,
			Alloc: GenesisAlloc{
				addr1: {Balance: funds},
				addr2: {Balance: funds},
				// The address 0xAAAA sloads 0x00 and 0x01
				addraa: {
					Code: []byte{
						byte(vm.PC),
						byte(vm.PC),
						byte(vm.SLOAD),
						byte(vm.SLOAD),
					},
					Nonce:   0,
					Balance: big.NewInt(0),
				},
				// The address 0xBBBB calls 0xAAAA
				addrbb: {
					Code: []byte{
						byte(vm.PUSH1), 0, // out size
						byte(vm.DUP1),  // out offset
						byte(vm.DUP1),  // out insize
						byte(vm.DUP1),  // in offset
						byte(vm.PUSH2), // address
						byte(0xaa),
						byte(0xaa),
						byte(vm.GAS), // gas
						byte(vm.DELEGATECALL),
					},
					Nonce:   0,
					Balance: big.NewInt(0),
				},
			},
		}
		genesis = gspec.MustCommit(db)
	)

	gspec.Config.BerlinBlock = common.Big0
	gspec.Config.LondonBlock = common.Big0
	gspec.Config.ShanghaiBlock = common.Big0
	signer := types.LatestSigner(gspec.Config)

	blocks, _ := GenerateChain(gspec.Config, genesis, engine, db, 1, func(i int, b *BlockGen) {
		b.SetCoinbase(addraa)
		// One transaction to Coinbase
		txdata := &types.DynamicFeeTx{
			ChainID:    gspec.Config.ChainID,
			Nonce:      0,
			To:         &addrbb,
			Gas:        500000,
			GasFeeCap:  newGwei(5),
			GasTipCap:  big.NewInt(2),
			AccessList: nil,
			Data:       []byte{},
		}
		tx := types.NewTx(txdata)
		tx, err := types.SignTx(tx, signer, key1)
		if err != nil {
			t.Fatalf("failed to sign tx: %v", err)
		}
		b.AddTx(tx)
	})
	chain, err := NewBlockChain(db, nil, gspec.Config, engine, vm.Config{}, nil, nil)
	if err != nil {
		t.Fatalf("failed to create tester chain: %v", err)
	}
	if n, err := chain.InsertChain(blocks); err != nil {
		t.Fatalf("block %d: failed to insert into chain: %v", n, err)
	}

	block := chain.GetBlockByNumber(1)

	// 1+2: Ensure EIP-1559 access lists are accounted for via gas usage.
	innerGas := vm.GasQuickStep*2 + params.ColdSloadCostEIP2929*2
	expectedGas := params.TxGas + 5*vm.GasFastestStep + vm.GasQuickStep + 100 + innerGas // 100 because 0xaaaa is in access list
	if block.GasUsed() != expectedGas {
		t.Fatalf("incorrect amount of gas spent: expected %d, got %d", expectedGas, block.GasUsed())
	}

	state, err := chain.State()
	if err != nil {
		t.Fatalf("failed to get new state: %v", err)
	}

	// 3: Ensure that miner received only the tx's tip.
	actual := state.GetBalance(block.Coinbase())
	expected := new(big.Int).Add(
		new(big.Int).SetUint64(block.GasUsed()*block.Transactions()[0].GasTipCap().Uint64()),
		ethash.ConstantinopleBlockReward,
	)
	if actual.Cmp(expected) != 0 {
		t.Fatalf("miner balance incorrect: expected %d, got %d", expected, actual)
	}

	// 4: Ensure the tx sender paid for the gasUsed * (tip + block baseFee).
	actual = new(big.Int).Sub(funds, state.GetBalance(addr1))
	expected = new(big.Int).SetUint64(block.GasUsed() * (block.Transactions()[0].GasTipCap().Uint64() + block.BaseFee().Uint64()))
	if actual.Cmp(expected) != 0 {
		t.Fatalf("sender balance incorrect: expected %d, got %d", expected, actual)
	}
}<|MERGE_RESOLUTION|>--- conflicted
+++ resolved
@@ -3239,7 +3239,6 @@
 	}
 }
 
-<<<<<<< HEAD
 // TestInsertBlocksWithL1Messages tests that the chain accepts blocks with L1MessageTx transactions.
 func TestInsertBlocksWithL1Messages(t *testing.T) {
 	var (
@@ -3393,7 +3392,8 @@
 	queueIndex := rawdb.ReadFirstQueueIndexNotInL2Block(db, blocks[len(blocks)-1].Hash())
 	assert.NotNil(t, queueIndex)
 	assert.Equal(t, uint64(4), *queueIndex)
-=======
+}
+
 func TestBlockPayloadSizeLimit(t *testing.T) {
 	// Create config that allows at most 150 bytes per block payload
 	config := params.TestChainConfig
@@ -3453,7 +3453,6 @@
 	if !errors.Is(err, ErrInvalidBlockPayloadSize) {
 		t.Fatalf("error mismatch: have: %v, want: %v", err, ErrInvalidBlockPayloadSize)
 	}
->>>>>>> 74725fbe
 }
 
 func TestEIP3651(t *testing.T) {
