// Copyright 2018 The go-ethereum Authors
// This file is part of the go-ethereum library.
//
// The go-ethereum library is free software: you can redistribute it and/or modify
// it under the terms of the GNU Lesser General Public License as published by
// the Free Software Foundation, either version 3 of the License, or
// (at your option) any later version.
//
// The go-ethereum library is distributed in the hope that it will be useful,
// but WITHOUT ANY WARRANTY; without even the implied warranty of
// MERCHANTABILITY or FITNESS FOR A PARTICULAR PURPOSE. See the
// GNU Lesser General Public License for more details.
//
// You should have received a copy of the GNU Lesser General Public License
// along with the go-ethereum library. If not, see <http://www.gnu.org/licenses/>.

// Package rawdb contains a collection of low level database accessors.
package rawdb

import (
	"bytes"
	"encoding/binary"

	"github.com/scroll-tech/go-ethereum/common"
	"github.com/scroll-tech/go-ethereum/metrics"
)

// The fields below define the low level database schema prefixing.
var (
	// databaseVersionKey tracks the current database version.
	databaseVersionKey = []byte("DatabaseVersion")

	// headHeaderKey tracks the latest known header's hash.
	headHeaderKey = []byte("LastHeader")

	// headBlockKey tracks the latest known full block's hash.
	headBlockKey = []byte("LastBlock")

	// headFastBlockKey tracks the latest known incomplete block's hash during fast sync.
	headFastBlockKey = []byte("LastFast")

	// lastPivotKey tracks the last pivot block used by fast sync (to reenable on sethead).
	lastPivotKey = []byte("LastPivot")

	// fastTrieProgressKey tracks the number of trie entries imported during fast sync.
	fastTrieProgressKey = []byte("TrieSync")

	// snapshotDisabledKey flags that the snapshot should not be maintained due to initial sync.
	snapshotDisabledKey = []byte("SnapshotDisabled")

	// SnapshotRootKey tracks the hash of the last snapshot.
	SnapshotRootKey = []byte("SnapshotRoot")

	// snapshotJournalKey tracks the in-memory diff layers across restarts.
	snapshotJournalKey = []byte("SnapshotJournal")

	// snapshotGeneratorKey tracks the snapshot generation marker across restarts.
	snapshotGeneratorKey = []byte("SnapshotGenerator")

	// snapshotRecoveryKey tracks the snapshot recovery marker across restarts.
	snapshotRecoveryKey = []byte("SnapshotRecovery")

	// snapshotSyncStatusKey tracks the snapshot sync status across restarts.
	snapshotSyncStatusKey = []byte("SnapshotSyncStatus")

	// txIndexTailKey tracks the oldest block whose transactions have been indexed.
	txIndexTailKey = []byte("TransactionIndexTail")

	// fastTxLookupLimitKey tracks the transaction lookup limit during fast sync.
	fastTxLookupLimitKey = []byte("FastTransactionLookupLimit")

	// badBlockKey tracks the list of bad blocks seen by local
	badBlockKey = []byte("InvalidBlock")

	// uncleanShutdownKey tracks the list of local crashes
	uncleanShutdownKey = []byte("unclean-shutdown") // config prefix for the db

	// Data item prefixes (use single byte to avoid mixing data types, avoid `i`, used for indexes).
	headerPrefix       = []byte("h") // headerPrefix + num (uint64 big endian) + hash -> header
	headerTDSuffix     = []byte("t") // headerPrefix + num (uint64 big endian) + hash + headerTDSuffix -> td
	headerHashSuffix   = []byte("n") // headerPrefix + num (uint64 big endian) + headerHashSuffix -> hash
	headerNumberPrefix = []byte("H") // headerNumberPrefix + hash -> num (uint64 big endian)

	blockBodyPrefix     = []byte("b") // blockBodyPrefix + num (uint64 big endian) + hash -> block body
	blockReceiptsPrefix = []byte("r") // blockReceiptsPrefix + num (uint64 big endian) + hash -> block receipts

	txLookupPrefix        = []byte("l") // txLookupPrefix + hash -> transaction/receipt lookup metadata
	bloomBitsPrefix       = []byte("B") // bloomBitsPrefix + bit (uint16 big endian) + section (uint64 big endian) + hash -> bloom bits
	SnapshotAccountPrefix = []byte("a") // SnapshotAccountPrefix + account hash -> account trie value
	SnapshotStoragePrefix = []byte("o") // SnapshotStoragePrefix + account hash + storage hash -> storage trie value
	CodePrefix            = []byte("c") // CodePrefix + code hash -> account code

	PreimagePrefix = []byte("secure-key-")      // PreimagePrefix + hash -> preimage
	configPrefix   = []byte("ethereum-config-") // config prefix for the db

	// Chain index prefixes (use `i` + single byte to avoid mixing data types).
	BloomBitsIndexPrefix = []byte("iB") // BloomBitsIndexPrefix is the data table of a chain indexer to track its progress

	preimageCounter    = metrics.NewRegisteredCounter("db/preimage/total", nil)
	preimageHitCounter = metrics.NewRegisteredCounter("db/preimage/hits", nil)

	// Scroll L1 message store
<<<<<<< HEAD
	syncedL1BlockNumberKey  = []byte("LastSyncedL1BlockNumber")
	L1MessagePrefix         = []byte("l1") // L1MessageTxPrefix + enqueueIndex (uint64 big endian) -> L1MessageTx
	L1MessagesInBlockPrefix = []byte("l1b")
=======
	syncedL1BlockNumberKey        = []byte("LastSyncedL1BlockNumber")
	L1MessagePrefix               = []byte("l1")  // L1MessageTxPrefix + enqueueIndex (uint64 big endian) -> L1MessageTx
	L1MessageRangeInL2BlockPrefix = []byte("l1b") // L1MessageRangeInL2BlockPrefix + block hash -> L1MessageRangeInL2Block
>>>>>>> 04f33a20
)

const (
	// freezerHeaderTable indicates the name of the freezer header table.
	freezerHeaderTable = "headers"

	// freezerHashTable indicates the name of the freezer canonical hash table.
	freezerHashTable = "hashes"

	// freezerBodiesTable indicates the name of the freezer block body table.
	freezerBodiesTable = "bodies"

	// freezerReceiptTable indicates the name of the freezer receipts table.
	freezerReceiptTable = "receipts"

	// freezerDifficultyTable indicates the name of the freezer total difficulty table.
	freezerDifficultyTable = "diffs"
)

// FreezerNoSnappy configures whether compression is disabled for the ancient-tables.
// Hashes and difficulties don't compress well.
var FreezerNoSnappy = map[string]bool{
	freezerHeaderTable:     false,
	freezerHashTable:       true,
	freezerBodiesTable:     false,
	freezerReceiptTable:    false,
	freezerDifficultyTable: true,
}

// LegacyTxLookupEntry is the legacy TxLookupEntry definition with some unnecessary
// fields.
type LegacyTxLookupEntry struct {
	BlockHash  common.Hash
	BlockIndex uint64
	Index      uint64
}

// encodeBlockNumber encodes a block number as big endian uint64
func encodeBlockNumber(number uint64) []byte {
	enc := make([]byte, 8)
	binary.BigEndian.PutUint64(enc, number)
	return enc
}

// headerKeyPrefix = headerPrefix + num (uint64 big endian)
func headerKeyPrefix(number uint64) []byte {
	return append(headerPrefix, encodeBlockNumber(number)...)
}

// headerKey = headerPrefix + num (uint64 big endian) + hash
func headerKey(number uint64, hash common.Hash) []byte {
	return append(append(headerPrefix, encodeBlockNumber(number)...), hash.Bytes()...)
}

// headerTDKey = headerPrefix + num (uint64 big endian) + hash + headerTDSuffix
func headerTDKey(number uint64, hash common.Hash) []byte {
	return append(headerKey(number, hash), headerTDSuffix...)
}

// headerHashKey = headerPrefix + num (uint64 big endian) + headerHashSuffix
func headerHashKey(number uint64) []byte {
	return append(append(headerPrefix, encodeBlockNumber(number)...), headerHashSuffix...)
}

// headerNumberKey = headerNumberPrefix + hash
func headerNumberKey(hash common.Hash) []byte {
	return append(headerNumberPrefix, hash.Bytes()...)
}

// blockBodyKey = blockBodyPrefix + num (uint64 big endian) + hash
func blockBodyKey(number uint64, hash common.Hash) []byte {
	return append(append(blockBodyPrefix, encodeBlockNumber(number)...), hash.Bytes()...)
}

// blockReceiptsKey = blockReceiptsPrefix + num (uint64 big endian) + hash
func blockReceiptsKey(number uint64, hash common.Hash) []byte {
	return append(append(blockReceiptsPrefix, encodeBlockNumber(number)...), hash.Bytes()...)
}

// txLookupKey = txLookupPrefix + hash
func txLookupKey(hash common.Hash) []byte {
	return append(txLookupPrefix, hash.Bytes()...)
}

// accountSnapshotKey = SnapshotAccountPrefix + hash
func accountSnapshotKey(hash common.Hash) []byte {
	return append(SnapshotAccountPrefix, hash.Bytes()...)
}

// storageSnapshotKey = SnapshotStoragePrefix + account hash + storage hash
func storageSnapshotKey(accountHash, storageHash common.Hash) []byte {
	return append(append(SnapshotStoragePrefix, accountHash.Bytes()...), storageHash.Bytes()...)
}

// storageSnapshotsKey = SnapshotStoragePrefix + account hash + storage hash
func storageSnapshotsKey(accountHash common.Hash) []byte {
	return append(SnapshotStoragePrefix, accountHash.Bytes()...)
}

// bloomBitsKey = bloomBitsPrefix + bit (uint16 big endian) + section (uint64 big endian) + hash
func bloomBitsKey(bit uint, section uint64, hash common.Hash) []byte {
	key := append(append(bloomBitsPrefix, make([]byte, 10)...), hash.Bytes()...)

	binary.BigEndian.PutUint16(key[1:], uint16(bit))
	binary.BigEndian.PutUint64(key[3:], section)

	return key
}

// preimageKey = PreimagePrefix + hash
func preimageKey(hash common.Hash) []byte {
	return append(PreimagePrefix, hash.Bytes()...)
}

// codeKey = CodePrefix + hash
func codeKey(hash common.Hash) []byte {
	return append(CodePrefix, hash.Bytes()...)
}

// IsCodeKey reports whether the given byte slice is the key of contract code,
// if so return the raw code hash as well.
func IsCodeKey(key []byte) (bool, []byte) {
	if bytes.HasPrefix(key, CodePrefix) && len(key) == common.HashLength+len(CodePrefix) {
		return true, key[len(CodePrefix):]
	}
	return false, nil
}

// configKey = configPrefix + hash
func configKey(hash common.Hash) []byte {
	return append(configPrefix, hash.Bytes()...)
}

// encodeBlockNumber encodes an L1 enqueue index as big endian uint64
func encodeEnqueueIndex(index uint64) []byte {
	enc := make([]byte, 8)
	binary.BigEndian.PutUint64(enc, index)
	return enc
}

// L1MessageKey = L1MessagePrefix + enqueueIndex (uint64 big endian)
func L1MessageKey(enqueueIndex uint64) []byte {
	return append(L1MessagePrefix, encodeEnqueueIndex(enqueueIndex)...)
}

<<<<<<< HEAD
// L1MessagesInBlockKey = L1MessagesInBlockPrefix + hash
func L1MessagesInBlockKey(hash common.Hash) []byte {
	return append(L1MessagesInBlockPrefix, hash.Bytes()...)
=======
// L1MessageRangeInL2BlockKey = L1MessageRangeInL2BlockPrefix + hash
func L1MessageRangeInL2BlockKey(hash common.Hash) []byte {
	return append(L1MessageRangeInL2BlockPrefix, hash.Bytes()...)
>>>>>>> 04f33a20
}<|MERGE_RESOLUTION|>--- conflicted
+++ resolved
@@ -100,15 +100,9 @@
 	preimageHitCounter = metrics.NewRegisteredCounter("db/preimage/hits", nil)
 
 	// Scroll L1 message store
-<<<<<<< HEAD
-	syncedL1BlockNumberKey  = []byte("LastSyncedL1BlockNumber")
-	L1MessagePrefix         = []byte("l1") // L1MessageTxPrefix + enqueueIndex (uint64 big endian) -> L1MessageTx
-	L1MessagesInBlockPrefix = []byte("l1b")
-=======
 	syncedL1BlockNumberKey        = []byte("LastSyncedL1BlockNumber")
 	L1MessagePrefix               = []byte("l1")  // L1MessageTxPrefix + enqueueIndex (uint64 big endian) -> L1MessageTx
 	L1MessageRangeInL2BlockPrefix = []byte("l1b") // L1MessageRangeInL2BlockPrefix + block hash -> L1MessageRangeInL2Block
->>>>>>> 04f33a20
 )
 
 const (
@@ -254,13 +248,7 @@
 	return append(L1MessagePrefix, encodeEnqueueIndex(enqueueIndex)...)
 }
 
-<<<<<<< HEAD
-// L1MessagesInBlockKey = L1MessagesInBlockPrefix + hash
-func L1MessagesInBlockKey(hash common.Hash) []byte {
-	return append(L1MessagesInBlockPrefix, hash.Bytes()...)
-=======
 // L1MessageRangeInL2BlockKey = L1MessageRangeInL2BlockPrefix + hash
 func L1MessageRangeInL2BlockKey(hash common.Hash) []byte {
 	return append(L1MessageRangeInL2BlockPrefix, hash.Bytes()...)
->>>>>>> 04f33a20
 }