--- conflicted
+++ resolved
@@ -101,13 +101,8 @@
 
 	// Scroll L1 message store
 	syncedL1BlockNumberKey        = []byte("LastSyncedL1BlockNumber")
-<<<<<<< HEAD
-	L1MessagePrefix               = []byte("l1")  // L1MessageTxPrefix + enqueueIndex (uint64 big endian) -> L1MessageTx
-	L1MessageRangeInL2BlockPrefix = []byte("l1b") // L1MessageRangeInL2BlockPrefix + block hash -> L1MessageRangeInL2Block
-=======
 	L1MessagePrefix               = []byte("l1")  // L1MessagePrefix + enqueueIndex (uint64 big endian) -> L1MessageTx
 	L1MessageRangeInL2BlockPrefix = []byte("l1b") // L1MessageRangeInL2BlockPrefix + L2 block hash -> L1MessageRangeInL2Block
->>>>>>> 8cef4dc1
 )
 
 const (
@@ -253,11 +248,7 @@
 	return append(L1MessagePrefix, encodeEnqueueIndex(enqueueIndex)...)
 }
 
-<<<<<<< HEAD
-// L1MessageRangeInL2BlockKey = L1MessageRangeInL2BlockPrefix + hash
-=======
 // L1MessageRangeInL2BlockKey = L1MessageRangeInL2BlockPrefix + L2 block hash
->>>>>>> 8cef4dc1
 func L1MessageRangeInL2BlockKey(hash common.Hash) []byte {
 	return append(L1MessageRangeInL2BlockPrefix, hash.Bytes()...)
 }