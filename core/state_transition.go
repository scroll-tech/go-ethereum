--- conflicted
+++ resolved
@@ -363,13 +363,8 @@
 	}
 
 	// Set up the initial access list.
-<<<<<<< HEAD
 	if rules.IsBerlin {
-		st.state.PrepareAccessList(msg.From(), msg.To(), vm.ActivePrecompiles(rules), msg.AccessList())
-=======
-	if rules := st.evm.ChainConfig().Rules(st.evm.Context.BlockNumber); rules.IsBerlin {
 		st.state.PrepareAccessList(rules, msg.From(), st.evm.Context.Coinbase, msg.To(), vm.ActivePrecompiles(rules), msg.AccessList())
->>>>>>> 29b23f4f
 	}
 
 	var (
