--- conflicted
+++ resolved
@@ -122,7 +122,6 @@
 			EnableMemory:     false,
 			EnableReturnData: true,
 		},
-<<<<<<< HEAD
 		NewEVMBlockContext(block.Header(), chainContext, nil),
 		*startL1QueueIndex,
 		coinbase,
@@ -131,25 +130,6 @@
 		block,
 		commitAfterApply,
 	)
-=======
-		commitAfterApply: commitAfterApply,
-		chainConfig:      chainConfig,
-		coinbase:         coinbase,
-		signer:           types.MakeSigner(chainConfig, block.Number()),
-		state:            statedb,
-		blockCtx:         NewEVMBlockContext(block.Header(), chainContext, chainConfig, nil),
-		StorageTrace: &types.StorageTrace{
-			RootBefore:    parent.Root(),
-			RootAfter:     block.Root(),
-			Proofs:        make(map[string][]hexutil.Bytes),
-			StorageProofs: make(map[string]map[string][]hexutil.Bytes),
-		},
-		ZkTrieTracer:      make(map[string]state.ZktrieProofTracer),
-		ExecutionResults:  make([]*types.ExecutionResult, block.Transactions().Len()),
-		TxStorageTraces:   make([]*types.StorageTrace, block.Transactions().Len()),
-		StartL1QueueIndex: *startL1QueueIndex,
-	}
->>>>>>> d4597e36
 
 	key := coinbase.String()
 	if _, exist := env.Proofs[key]; !exist {
