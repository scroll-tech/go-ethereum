--- conflicted
+++ resolved
@@ -66,8 +66,7 @@
 	index   int
 }
 
-<<<<<<< HEAD
-func CreateTraceEnvDirect(chainConfig *params.ChainConfig, logConfig *vm.LogConfig, blockCtx vm.BlockContext, coinbase common.Address, statedb *state.StateDB, rootBefore common.Hash, block *types.Block, commitAfterApply bool) *TraceEnv {
+func CreateTraceEnvDirect(chainConfig *params.ChainConfig, logConfig *vm.LogConfig, blockCtx vm.BlockContext, startL1QueueIndex uint64, coinbase common.Address, statedb *state.StateDB, rootBefore common.Hash, block *types.Block, commitAfterApply bool) *TraceEnv {
 	return &TraceEnv{
 		logConfig:        logConfig,
 		commitAfterApply: commitAfterApply,
@@ -82,16 +81,14 @@
 			Proofs:        make(map[string][]hexutil.Bytes),
 			StorageProofs: make(map[string]map[string][]hexutil.Bytes),
 		},
-		ZkTrieTracer:     make(map[string]state.ZktrieProofTracer),
-		ExecutionResults: make([]*types.ExecutionResult, block.Transactions().Len()),
-		TxStorageTraces:  make([]*types.StorageTrace, block.Transactions().Len()),
-	}
-}
-
-func CreateTraceEnv(chainConfig *params.ChainConfig, chainContext ChainContext, engine consensus.Engine, statedb *state.StateDB, parent *types.Block, block *types.Block, commitAfterApply bool) (*TraceEnv, error) {
-=======
+		ZkTrieTracer:      make(map[string]state.ZktrieProofTracer),
+		ExecutionResults:  make([]*types.ExecutionResult, block.Transactions().Len()),
+		TxStorageTraces:   make([]*types.StorageTrace, block.Transactions().Len()),
+		StartL1QueueIndex: startL1QueueIndex,
+	}
+}
+
 func CreateTraceEnv(chainConfig *params.ChainConfig, chainContext ChainContext, engine consensus.Engine, chaindb ethdb.Database, statedb *state.StateDB, parent *types.Block, block *types.Block, commitAfterApply bool) (*TraceEnv, error) {
->>>>>>> 6195e2e7
 	var coinbase common.Address
 	var err error
 	if chainConfig.Scroll.FeeVaultEnabled() {
@@ -103,21 +100,6 @@
 		}
 	}
 
-<<<<<<< HEAD
-	env := CreateTraceEnvDirect(
-		chainConfig,
-		&vm.LogConfig{
-			EnableMemory:     false,
-			EnableReturnData: true,
-		},
-		NewEVMBlockContext(block.Header(), chainContext, nil),
-		coinbase,
-		statedb,
-		parent.Root(),
-		block,
-		commitAfterApply,
-	)
-=======
 	// Collect start queue index, we should always have this value for blocks
 	// that have been executed.
 	// FIXME: This value will be incorrect on the signer, since we reuse this
@@ -134,30 +116,20 @@
 		log.Error("missing FirstQueueIndexNotInL2Block for block during trace call", "number", parent.NumberU64(), "hash", parent.Hash())
 		return nil, fmt.Errorf("missing FirstQueueIndexNotInL2Block for block during trace call: hash=%v, parentHash=%vv", block.Hash(), parent.Hash())
 	}
-
-	env := &TraceEnv{
-		logConfig: &vm.LogConfig{
+	env := CreateTraceEnvDirect(
+		chainConfig,
+		&vm.LogConfig{
 			EnableMemory:     false,
 			EnableReturnData: true,
 		},
-		commitAfterApply: commitAfterApply,
-		chainConfig:      chainConfig,
-		coinbase:         coinbase,
-		signer:           types.MakeSigner(chainConfig, block.Number()),
-		state:            statedb,
-		blockCtx:         NewEVMBlockContext(block.Header(), chainContext, nil),
-		StorageTrace: &types.StorageTrace{
-			RootBefore:    parent.Root(),
-			RootAfter:     block.Root(),
-			Proofs:        make(map[string][]hexutil.Bytes),
-			StorageProofs: make(map[string]map[string][]hexutil.Bytes),
-		},
-		ZkTrieTracer:      make(map[string]state.ZktrieProofTracer),
-		ExecutionResults:  make([]*types.ExecutionResult, block.Transactions().Len()),
-		TxStorageTraces:   make([]*types.StorageTrace, block.Transactions().Len()),
-		StartL1QueueIndex: *startL1QueueIndex,
-	}
->>>>>>> 6195e2e7
+		NewEVMBlockContext(block.Header(), chainContext, nil),
+		*startL1QueueIndex,
+		coinbase,
+		statedb,
+		parent.Root(),
+		block,
+		commitAfterApply,
+	)
 
 	key := coinbase.String()
 	if _, exist := env.Proofs[key]; !exist {
