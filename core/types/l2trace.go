package types

import (
	"encoding/json"
	"math/big"

	"github.com/scroll-tech/go-ethereum/common"
	"github.com/scroll-tech/go-ethereum/common/hexutil"
	"github.com/scroll-tech/go-ethereum/params"
)

// BlockTrace contains block execution traces and results required for rollers.
type BlockTrace struct {
	ChainID          uint64             `json:"chainID"`
	Version          string             `json:"version"`
	Coinbase         *AccountWrapper    `json:"coinbase"`
	Header           *Header            `json:"header"`
	Transactions     []*TransactionData `json:"transactions"`
	StorageTrace     *StorageTrace      `json:"storageTrace"`
	ExecutionResults []*ExecutionResult `json:"executionResults"`
	MPTWitness       *json.RawMessage   `json:"mptwitness,omitempty"`
	WithdrawTrieRoot common.Hash        `json:"withdraw_trie_root,omitempty"`
}

// StorageTrace stores proofs of storage needed by storage circuit
type StorageTrace struct {
	// Root hash before block execution:
	RootBefore common.Hash `json:"rootBefore,omitempty"`
	// Root hash after block execution, is nil if execution has failed
	RootAfter common.Hash `json:"rootAfter,omitempty"`

	// All proofs BEFORE execution, for accounts which would be used in tracing
	Proofs map[string][]hexutil.Bytes `json:"proofs"`

	// All storage proofs BEFORE execution
	StorageProofs map[string]map[string][]hexutil.Bytes `json:"storageProofs,omitempty"`

	// Node entries for deletion, no need to distinguish what it is from, just read them
	// into the partial db
	DeletionProofs []hexutil.Bytes `json:"deletionProofs,omitempty"`
}

// ExecutionResult groups all structured logs emitted by the EVM
// while replaying a transaction in debug mode as well as transaction
// execution status, the amount of gas used and the return value
type ExecutionResult struct {
<<<<<<< HEAD
	L1DataFee   uint64 `json:"l1DataFee,omitempty"`
	Gas         uint64 `json:"gas"`
	Failed      bool   `json:"failed"`
	ReturnValue string `json:"returnValue"`
=======
	L1Fee       *hexutil.Big `json:"l1Fee,omitempty"`
	Gas         uint64       `json:"gas"`
	Failed      bool         `json:"failed"`
	ReturnValue string       `json:"returnValue"`
>>>>>>> 4e0daeb3
	// Sender's account state (before Tx)
	From *AccountWrapper `json:"from,omitempty"`
	// Receiver's account state (before Tx)
	To *AccountWrapper `json:"to,omitempty"`
	// AccountCreated record the account if the tx is "create"
	// (for creating inside a contract, we just handle CREATE op)
	AccountCreated *AccountWrapper `json:"accountCreated,omitempty"`

	// Record all accounts' state which would be affected AFTER tx executed
	// currently they are just `from` and `to` account
	AccountsAfter []*AccountWrapper `json:"accountAfter"`

	// `PoseidonCodeHash` only exists when tx is a contract call.
	PoseidonCodeHash *common.Hash `json:"poseidonCodeHash,omitempty"`
	// If it is a contract call, the contract code is returned.
	ByteCode   string          `json:"byteCode,omitempty"`
	StructLogs []*StructLogRes `json:"structLogs"`
}

// StructLogRes stores a structured log emitted by the EVM while replaying a
// transaction in debug mode
type StructLogRes struct {
	Pc            uint64            `json:"pc"`
	Op            string            `json:"op"`
	Gas           uint64            `json:"gas"`
	GasCost       uint64            `json:"gasCost"`
	Depth         int               `json:"depth"`
	Error         string            `json:"error,omitempty"`
	Stack         []string          `json:"stack,omitempty"`
	Memory        []string          `json:"memory,omitempty"`
	Storage       map[string]string `json:"storage,omitempty"`
	RefundCounter uint64            `json:"refund,omitempty"`
	ExtraData     *ExtraData        `json:"extraData,omitempty"`
}

// NewStructLogResBasic Basic StructLogRes skeleton, Stack&Memory&Storage&ExtraData are separated from it for GC optimization;
// still need to fill in with Stack&Memory&Storage&ExtraData
func NewStructLogResBasic(pc uint64, op string, gas, gasCost uint64, depth int, refundCounter uint64, err error) *StructLogRes {
	logRes := &StructLogRes{
		Pc:            pc,
		Op:            op,
		Gas:           gas,
		GasCost:       gasCost,
		Depth:         depth,
		RefundCounter: refundCounter,
	}

	if err != nil {
		logRes.Error = err.Error()
	}
	return logRes
}

type ExtraData struct {
	// Indicate the call succeeds or not for CALL/CREATE op
	CallFailed bool `json:"callFailed,omitempty"`
	// CALL | CALLCODE | DELEGATECALL | STATICCALL: [tx.to address’s code, stack.nth_last(1) address’s code]
	// CREATE | CREATE2: [created contract’s code]
	// CODESIZE | CODECOPY: [contract’s code]
	// EXTCODESIZE | EXTCODECOPY: [stack.nth_last(0) address’s code]
	CodeList []string `json:"codeList,omitempty"`
	// SSTORE | SLOAD: [storageProof]
	// SELFDESTRUCT: [contract address’s account, stack.nth_last(0) address’s account]
	// SELFBALANCE: [contract address’s account]
	// BALANCE | EXTCODEHASH: [stack.nth_last(0) address’s account]
	// CREATE | CREATE2: [created contract address’s account (before constructed),
	// 					  created contract address's account (after constructed)]
	// CALL | CALLCODE: [caller contract address’s account,
	// 					stack.nth_last(1) (i.e. callee) address’s account,
	//					callee contract address's account (value updated, before called)]
	// STATICCALL: [stack.nth_last(1) (i.e. callee) address’s account,
	//					  callee contract address's account (before called)]
	StateList []*AccountWrapper `json:"proofList,omitempty"`
	// The status of caller, it would be captured twice:
	// 1. before execution and 2. updated in CaptureEnter (for CALL/CALLCODE it duplicated with StateList[0])
	Caller []*AccountWrapper `json:"caller,omitempty"`
}

type AccountWrapper struct {
	Address          common.Address  `json:"address"`
	Nonce            uint64          `json:"nonce"`
	Balance          *hexutil.Big    `json:"balance"`
	KeccakCodeHash   common.Hash     `json:"keccakCodeHash,omitempty"`
	PoseidonCodeHash common.Hash     `json:"poseidonCodeHash,omitempty"`
	CodeSize         uint64          `json:"codeSize"`
	Storage          *StorageWrapper `json:"storage,omitempty"` // StorageWrapper can be empty if irrelated to storage operation
}

// StorageWrapper while key & value can also be retrieved from StructLogRes.Storage,
// we still stored in here for roller's processing convenience.
type StorageWrapper struct {
	Key   string `json:"key,omitempty"`
	Value string `json:"value,omitempty"`
}

type TransactionData struct {
	Type     uint8           `json:"type"`
	Nonce    uint64          `json:"nonce"`
	TxHash   string          `json:"txHash"`
	Gas      uint64          `json:"gas"`
	GasPrice *hexutil.Big    `json:"gasPrice"`
	From     common.Address  `json:"from"`
	To       *common.Address `json:"to"`
	ChainId  *hexutil.Big    `json:"chainId"`
	Value    *hexutil.Big    `json:"value"`
	Data     string          `json:"data"`
	IsCreate bool            `json:"isCreate"`
	V        *hexutil.Big    `json:"v"`
	R        *hexutil.Big    `json:"r"`
	S        *hexutil.Big    `json:"s"`
}

// NewTransactionData returns a transaction that will serialize to the trace
// representation, with the given location metadata set (if available).
func NewTransactionData(tx *Transaction, blockNumber uint64, config *params.ChainConfig) *TransactionData {
	signer := MakeSigner(config, big.NewInt(0).SetUint64(blockNumber))
	from, _ := Sender(signer, tx)
	v, r, s := tx.RawSignatureValues()

	nonce := tx.Nonce()
	if tx.IsL1MessageTx() {
		nonce = tx.L1MessageQueueIndex()
	}

	result := &TransactionData{
		Type:     tx.Type(),
		TxHash:   tx.Hash().String(),
		Nonce:    nonce,
		ChainId:  (*hexutil.Big)(tx.ChainId()),
		From:     from,
		Gas:      tx.Gas(),
		GasPrice: (*hexutil.Big)(tx.GasPrice()),
		To:       tx.To(),
		Value:    (*hexutil.Big)(tx.Value()),
		Data:     hexutil.Encode(tx.Data()),
		IsCreate: tx.To() == nil,
		V:        (*hexutil.Big)(v),
		R:        (*hexutil.Big)(r),
		S:        (*hexutil.Big)(s),
	}
	return result
}<|MERGE_RESOLUTION|>--- conflicted
+++ resolved
@@ -44,17 +44,10 @@
 // while replaying a transaction in debug mode as well as transaction
 // execution status, the amount of gas used and the return value
 type ExecutionResult struct {
-<<<<<<< HEAD
-	L1DataFee   uint64 `json:"l1DataFee,omitempty"`
-	Gas         uint64 `json:"gas"`
-	Failed      bool   `json:"failed"`
-	ReturnValue string `json:"returnValue"`
-=======
-	L1Fee       *hexutil.Big `json:"l1Fee,omitempty"`
+	L1DataFee   *hexutil.Big `json:"l1DataFee,omitempty"`
 	Gas         uint64       `json:"gas"`
 	Failed      bool         `json:"failed"`
 	ReturnValue string       `json:"returnValue"`
->>>>>>> 4e0daeb3
 	// Sender's account state (before Tx)
 	From *AccountWrapper `json:"from,omitempty"`
 	// Receiver's account state (before Tx)
