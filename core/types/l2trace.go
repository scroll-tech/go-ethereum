--- conflicted
+++ resolved
@@ -25,26 +25,15 @@
 	// It's exist only when tx is a contract call.
 	CodeHash *common.Hash `json:"codeHash,omitempty"`
 	// If it is a contract call, the contract code is returned.
-<<<<<<< HEAD
 	ByteCode string `json:"byteCode,omitempty"`
-=======
-	ByteCode   string         `json:"byteCode,omitempty"`
->>>>>>> 0d3f9715
 
 	// Deprecated: The account's proof.
 	// Proof      []string       `json:"proof,omitempty"`
 
-<<<<<<< HEAD
-=======
-	// The base account's ([from, to]) proof
-	Proofs [2][][]byte `json:"-"`
-
->>>>>>> 0d3f9715
 	Storage    *StorageRes    `json:"storage,omitempty"`
 	StructLogs []StructLogRes `json:"structLogs"`
 }
 
-<<<<<<< HEAD
 // SMTPathNode represent a node in the SMT Path
 type SMTPathNode struct {
 	Value    hexutil.Bytes `json:"value"`
@@ -89,8 +78,6 @@
 	StateKeyBefore   hexutil.Bytes      `json:"stateKeyBefore,omitempty"`
 }
 
-=======
->>>>>>> 0d3f9715
 // StorageRes stores data required in storage circuit
 type StorageRes struct {
 
@@ -98,7 +85,6 @@
 	RootBefore *common.Hash `json:"rootBefore,omitempty"`
 	// Root hash after execution, is nil if execution has failed
 	RootAfter *common.Hash `json:"rootAfter,omitempty"`
-<<<<<<< HEAD
 	// AccountsAfter recode and encoded all accounts
 	AccountsAfter map[string]hexutil.Bytes `json:"accountAfter"`
 
@@ -108,15 +94,6 @@
 	// along with account proof's inside structLogs, form the
 	// dataset required by tracing the updates of account trie
 	ProofTo []hexutil.Bytes `json:"proofTo,omitempty"`
-=======
-
-	// The from account's proof BEFORE execution
-	ProofFrom []string `json:"proofFrom,omitempty"`
-	// The to account's proof BEFORE execution, these proof,
-	// along with account proof's inside structLogs, form the
-	// dataset required by tracing the updates of account trie
-	ProofTo []string `json:"proofTo,omitempty"`
->>>>>>> 0d3f9715
 }
 
 // StructLogRes stores a structured log emitted by the EVM while replaying a
