// Copyright 2016 The go-ethereum Authors
// This file is part of the go-ethereum library.
//
// The go-ethereum library is free software: you can redistribute it and/or modify
// it under the terms of the GNU Lesser General Public License as published by
// the Free Software Foundation, either version 3 of the License, or
// (at your option) any later version.
//
// The go-ethereum library is distributed in the hope that it will be useful,
// but WITHOUT ANY WARRANTY; without even the implied warranty of
// MERCHANTABILITY or FITNESS FOR A PARTICULAR PURPOSE. See the
// GNU Lesser General Public License for more details.
//
// You should have received a copy of the GNU Lesser General Public License
// along with the go-ethereum library. If not, see <http://www.gnu.org/licenses/>.

package types

import (
	"crypto/ecdsa"
	"errors"
	"fmt"
	"math/big"

	"github.com/scroll-tech/go-ethereum/common"
	"github.com/scroll-tech/go-ethereum/crypto"
	"github.com/scroll-tech/go-ethereum/params"
)

var ErrInvalidChainId = errors.New("invalid chain id for signer")

// sigCache is used to cache the derived sender and contains
// the signer used to derive it.
type sigCache struct {
	signer Signer
	from   common.Address
}

// MakeSigner returns a Signer based on the given chain config and block number.
func MakeSigner(config *params.ChainConfig, blockNumber *big.Int) Signer {
	var signer Signer
	switch {
	case config.IsLondon(blockNumber):
		signer = NewLondonSigner(config.ChainID)
	case config.IsBerlin(blockNumber):
		signer = NewEIP2930Signer(config.ChainID)
	case config.IsEIP155(blockNumber):
		signer = NewEIP155Signer(config.ChainID)
	case config.IsHomestead(blockNumber):
		signer = HomesteadSigner{}
	default:
		signer = FrontierSigner{}
	}
	return signer
}

// LatestSigner returns the 'most permissive' Signer available for the given chain
// configuration. Specifically, this enables support of EIP-155 replay protection and
// EIP-2930 access list transactions when their respective forks are scheduled to occur at
// any block number in the chain config.
//
// Use this in transaction-handling code where the current block number is unknown. If you
// have the current block number available, use MakeSigner instead.
func LatestSigner(config *params.ChainConfig) Signer {
	if config.ChainID != nil {
		if config.LondonBlock != nil {
			return NewLondonSigner(config.ChainID)
		}
		if config.BerlinBlock != nil {
			return NewEIP2930Signer(config.ChainID)
		}
		if config.EIP155Block != nil {
			return NewEIP155Signer(config.ChainID)
		}
	}
	return HomesteadSigner{}
}

// LatestSignerForChainID returns the 'most permissive' Signer available. Specifically,
// this enables support for EIP-155 replay protection and all implemented EIP-2718
// transaction types if chainID is non-nil.
//
// Use this in transaction-handling code where the current block number and fork
// configuration are unknown. If you have a ChainConfig, use LatestSigner instead.
// If you have a ChainConfig and know the current block number, use MakeSigner instead.
func LatestSignerForChainID(chainID *big.Int) Signer {
	if chainID == nil {
		return HomesteadSigner{}
	}
	return NewLondonSigner(chainID)
}

// SignTx signs the transaction using the given signer and private key.
func SignTx(tx *Transaction, s Signer, prv *ecdsa.PrivateKey) (*Transaction, error) {
	h := s.Hash(tx)
	sig, err := crypto.Sign(h[:], prv)
	if err != nil {
		return nil, err
	}
	return tx.WithSignature(s, sig)
}

// SignNewTx creates a transaction and signs it.
func SignNewTx(prv *ecdsa.PrivateKey, s Signer, txdata TxData) (*Transaction, error) {
	tx := NewTx(txdata)
	h := s.Hash(tx)
	sig, err := crypto.Sign(h[:], prv)
	if err != nil {
		return nil, err
	}
	return tx.WithSignature(s, sig)
}

// MustSignNewTx creates a transaction and signs it.
// This panics if the transaction cannot be signed.
func MustSignNewTx(prv *ecdsa.PrivateKey, s Signer, txdata TxData) *Transaction {
	tx, err := SignNewTx(prv, s, txdata)
	if err != nil {
		panic(err)
	}
	return tx
}

// Sender returns the address derived from the signature (V, R, S) using secp256k1
// elliptic curve and an error if it failed deriving or upon an incorrect
// signature.
//
// Sender may cache the address, allowing it to be used regardless of
// signing method. The cache is invalidated if the cached signer does
// not match the signer used in the current call.
func Sender(signer Signer, tx *Transaction) (common.Address, error) {
	if sc := tx.from.Load(); sc != nil {
		sigCache := sc.(sigCache)
		// If the signer used to derive from in a previous
		// call is not the same as used current, invalidate
		// the cache.
		if sigCache.signer.Equal(signer) {
			return sigCache.from, nil
		}
	}

	addr, err := signer.Sender(tx)
	if err != nil {
		return common.Address{}, err
	}
	tx.from.Store(sigCache{signer: signer, from: addr})
	return addr, nil
}

// Signer encapsulates transaction signature handling. The name of this type is slightly
// misleading because Signers don't actually sign, they're just for validating and
// processing of signatures.
//
// Note that this interface is not a stable API and may change at any time to accommodate
// new protocol rules.
type Signer interface {
	// Sender returns the sender address of the transaction.
	Sender(tx *Transaction) (common.Address, error)

	// SignatureValues returns the raw R, S, V values corresponding to the
	// given signature.
	SignatureValues(tx *Transaction, sig []byte) (r, s, v *big.Int, err error)
	ChainID() *big.Int

	// Hash returns 'signature hash', i.e. the transaction hash that is signed by the
	// private key. This hash does not uniquely identify the transaction.
	Hash(tx *Transaction) common.Hash

	// Equal returns true if the given signer is the same as the receiver.
	Equal(Signer) bool
}

type londonSigner struct{ eip2930Signer }

// NewLondonSigner returns a signer that accepts
// - EIP-1559 dynamic fee transactions
// - EIP-2930 access list transactions,
// - EIP-155 replay protected transactions, and
// - legacy Homestead transactions.
func NewLondonSigner(chainId *big.Int) Signer {
	return londonSigner{eip2930Signer{NewEIP155Signer(chainId)}}
}

func (s londonSigner) Sender(tx *Transaction) (common.Address, error) {
	if tx.Type() == L1MessageTxType {
<<<<<<< HEAD
		return *tx.inner.(*L1MessageTx).Sender, nil
=======
		return tx.inner.(*L1MessageTx).Sender, nil
>>>>>>> 18351a90
	}
	if tx.Type() != DynamicFeeTxType {
		return s.eip2930Signer.Sender(tx)
	}
	V, R, S := tx.RawSignatureValues()
	// DynamicFee txs are defined to use 0 and 1 as their recovery
	// id, add 27 to become equivalent to unprotected Homestead signatures.
	V = new(big.Int).Add(V, big.NewInt(27))
	if tx.ChainId().Cmp(s.chainId) != 0 {
		return common.Address{}, ErrInvalidChainId
	}
	return recoverPlain(s.Hash(tx), R, S, V, true)
}

func (s londonSigner) Equal(s2 Signer) bool {
	x, ok := s2.(londonSigner)
	return ok && x.chainId.Cmp(s.chainId) == 0
}

func (s londonSigner) SignatureValues(tx *Transaction, sig []byte) (R, S, V *big.Int, err error) {
	if tx.Type() == L1MessageTxType {
<<<<<<< HEAD
		return nil, nil, nil, fmt.Errorf("deposits do not have a signature")
=======
		return nil, nil, nil, fmt.Errorf("l1 message tx do not have a signature")
>>>>>>> 18351a90
	}
	txdata, ok := tx.inner.(*DynamicFeeTx)
	if !ok {
		return s.eip2930Signer.SignatureValues(tx, sig)
	}
	// Check that chain ID of tx matches the signer. We also accept ID zero here,
	// because it indicates that the chain ID was not specified in the tx.
	if txdata.ChainID.Sign() != 0 && txdata.ChainID.Cmp(s.chainId) != 0 {
		return nil, nil, nil, ErrInvalidChainId
	}
	R, S, _ = decodeSignature(sig)
	V = big.NewInt(int64(sig[64]))
	return R, S, V, nil
}

// Hash returns the hash to be signed by the sender.
// It does not uniquely identify the transaction.
func (s londonSigner) Hash(tx *Transaction) common.Hash {
	if tx.Type() == L1MessageTxType {
<<<<<<< HEAD
		panic("deposits cannot be signed and do not have a signing hash")
=======
		panic("l1 message tx cannot be signed and do not have a signing hash")
>>>>>>> 18351a90
	}
	if tx.Type() != DynamicFeeTxType {
		return s.eip2930Signer.Hash(tx)
	}
	return prefixedRlpHash(
		tx.Type(),
		[]interface{}{
			s.chainId,
			tx.Nonce(),
			tx.GasTipCap(),
			tx.GasFeeCap(),
			tx.Gas(),
			tx.To(),
			tx.Value(),
			tx.Data(),
			tx.AccessList(),
		})
}

type eip2930Signer struct{ EIP155Signer }

// NewEIP2930Signer returns a signer that accepts EIP-2930 access list transactions,
// EIP-155 replay protected transactions, and legacy Homestead transactions.
func NewEIP2930Signer(chainId *big.Int) Signer {
	return eip2930Signer{NewEIP155Signer(chainId)}
}

func (s eip2930Signer) ChainID() *big.Int {
	return s.chainId
}

func (s eip2930Signer) Equal(s2 Signer) bool {
	x, ok := s2.(eip2930Signer)
	return ok && x.chainId.Cmp(s.chainId) == 0
}

func (s eip2930Signer) Sender(tx *Transaction) (common.Address, error) {
	V, R, S := tx.RawSignatureValues()
	switch tx.Type() {
	case LegacyTxType:
		if !tx.Protected() {
			return HomesteadSigner{}.Sender(tx)
		}
		V = new(big.Int).Sub(V, s.chainIdMul)
		V.Sub(V, big8)
	case AccessListTxType:
		// AL txs are defined to use 0 and 1 as their recovery
		// id, add 27 to become equivalent to unprotected Homestead signatures.
		V = new(big.Int).Add(V, big.NewInt(27))
	default:
		return common.Address{}, ErrTxTypeNotSupported
	}
	if tx.ChainId().Cmp(s.chainId) != 0 {
		return common.Address{}, ErrInvalidChainId
	}
	return recoverPlain(s.Hash(tx), R, S, V, true)
}

func (s eip2930Signer) SignatureValues(tx *Transaction, sig []byte) (R, S, V *big.Int, err error) {
	if tx.Type() == L1MessageTxType {
<<<<<<< HEAD
		return nil, nil, nil, fmt.Errorf("deposits do not have a signature")
=======
		return nil, nil, nil, fmt.Errorf("l1 message tx do not have a signature")
>>>>>>> 18351a90
	}
	switch txdata := tx.inner.(type) {
	case *LegacyTx:
		return s.EIP155Signer.SignatureValues(tx, sig)
	case *AccessListTx:
		// Check that chain ID of tx matches the signer. We also accept ID zero here,
		// because it indicates that the chain ID was not specified in the tx.
		if txdata.ChainID.Sign() != 0 && txdata.ChainID.Cmp(s.chainId) != 0 {
			return nil, nil, nil, ErrInvalidChainId
		}
		R, S, _ = decodeSignature(sig)
		V = big.NewInt(int64(sig[64]))
	default:
		return nil, nil, nil, ErrTxTypeNotSupported
	}
	return R, S, V, nil
}

// Hash returns the hash to be signed by the sender.
// It does not uniquely identify the transaction.
func (s eip2930Signer) Hash(tx *Transaction) common.Hash {
	switch tx.Type() {
	case LegacyTxType:
		return rlpHash([]interface{}{
			tx.Nonce(),
			tx.GasPrice(),
			tx.Gas(),
			tx.To(),
			tx.Value(),
			tx.Data(),
			s.chainId, uint(0), uint(0),
		})
	case AccessListTxType:
		return prefixedRlpHash(
			tx.Type(),
			[]interface{}{
				s.chainId,
				tx.Nonce(),
				tx.GasPrice(),
				tx.Gas(),
				tx.To(),
				tx.Value(),
				tx.Data(),
				tx.AccessList(),
			})
	default:
		// This _should_ not happen, but in case someone sends in a bad
		// json struct via RPC, it's probably more prudent to return an
		// empty hash instead of killing the node with a panic
		//panic("Unsupported transaction type: %d", tx.typ)
		return common.Hash{}
	}
}

// EIP155Signer implements Signer using the EIP-155 rules. This accepts transactions which
// are replay-protected as well as unprotected homestead transactions.
type EIP155Signer struct {
	chainId, chainIdMul *big.Int
}

func NewEIP155Signer(chainId *big.Int) EIP155Signer {
	if chainId == nil {
		chainId = new(big.Int)
	}
	return EIP155Signer{
		chainId:    chainId,
		chainIdMul: new(big.Int).Mul(chainId, big.NewInt(2)),
	}
}

func (s EIP155Signer) ChainID() *big.Int {
	return s.chainId
}

func (s EIP155Signer) Equal(s2 Signer) bool {
	eip155, ok := s2.(EIP155Signer)
	return ok && eip155.chainId.Cmp(s.chainId) == 0
}

var big8 = big.NewInt(8)

func (s EIP155Signer) Sender(tx *Transaction) (common.Address, error) {
	if tx.Type() != LegacyTxType {
		return common.Address{}, ErrTxTypeNotSupported
	}
	if !tx.Protected() {
		return HomesteadSigner{}.Sender(tx)
	}
	if tx.ChainId().Cmp(s.chainId) != 0 {
		return common.Address{}, ErrInvalidChainId
	}
	V, R, S := tx.RawSignatureValues()
	V = new(big.Int).Sub(V, s.chainIdMul)
	V.Sub(V, big8)
	return recoverPlain(s.Hash(tx), R, S, V, true)
}

// SignatureValues returns signature values. This signature
// needs to be in the [R || S || V] format where V is 0 or 1.
func (s EIP155Signer) SignatureValues(tx *Transaction, sig []byte) (R, S, V *big.Int, err error) {
	if tx.Type() != LegacyTxType {
		return nil, nil, nil, ErrTxTypeNotSupported
	}
	R, S, V = decodeSignature(sig)
	if s.chainId.Sign() != 0 {
		V = big.NewInt(int64(sig[64] + 35))
		V.Add(V, s.chainIdMul)
	}
	return R, S, V, nil
}

// Hash returns the hash to be signed by the sender.
// It does not uniquely identify the transaction.
func (s EIP155Signer) Hash(tx *Transaction) common.Hash {
	return rlpHash([]interface{}{
		tx.Nonce(),
		tx.GasPrice(),
		tx.Gas(),
		tx.To(),
		tx.Value(),
		tx.Data(),
		s.chainId, uint(0), uint(0),
	})
}

// HomesteadTransaction implements TransactionInterface using the
// homestead rules.
type HomesteadSigner struct{ FrontierSigner }

func (s HomesteadSigner) ChainID() *big.Int {
	return nil
}

func (s HomesteadSigner) Equal(s2 Signer) bool {
	_, ok := s2.(HomesteadSigner)
	return ok
}

// SignatureValues returns signature values. This signature
// needs to be in the [R || S || V] format where V is 0 or 1.
func (hs HomesteadSigner) SignatureValues(tx *Transaction, sig []byte) (r, s, v *big.Int, err error) {
	return hs.FrontierSigner.SignatureValues(tx, sig)
}

func (hs HomesteadSigner) Sender(tx *Transaction) (common.Address, error) {
	if tx.Type() != LegacyTxType {
		return common.Address{}, ErrTxTypeNotSupported
	}
	v, r, s := tx.RawSignatureValues()
	return recoverPlain(hs.Hash(tx), r, s, v, true)
}

type FrontierSigner struct{}

func (s FrontierSigner) ChainID() *big.Int {
	return nil
}

func (s FrontierSigner) Equal(s2 Signer) bool {
	_, ok := s2.(FrontierSigner)
	return ok
}

func (fs FrontierSigner) Sender(tx *Transaction) (common.Address, error) {
	if tx.Type() != LegacyTxType {
		return common.Address{}, ErrTxTypeNotSupported
	}
	v, r, s := tx.RawSignatureValues()
	return recoverPlain(fs.Hash(tx), r, s, v, false)
}

// SignatureValues returns signature values. This signature
// needs to be in the [R || S || V] format where V is 0 or 1.
func (fs FrontierSigner) SignatureValues(tx *Transaction, sig []byte) (r, s, v *big.Int, err error) {
	if tx.Type() != LegacyTxType {
		return nil, nil, nil, ErrTxTypeNotSupported
	}
	r, s, v = decodeSignature(sig)
	return r, s, v, nil
}

// Hash returns the hash to be signed by the sender.
// It does not uniquely identify the transaction.
func (fs FrontierSigner) Hash(tx *Transaction) common.Hash {
	return rlpHash([]interface{}{
		tx.Nonce(),
		tx.GasPrice(),
		tx.Gas(),
		tx.To(),
		tx.Value(),
		tx.Data(),
	})
}

func decodeSignature(sig []byte) (r, s, v *big.Int) {
	if len(sig) != crypto.SignatureLength {
		panic(fmt.Sprintf("wrong size for signature: got %d, want %d", len(sig), crypto.SignatureLength))
	}
	r = new(big.Int).SetBytes(sig[:32])
	s = new(big.Int).SetBytes(sig[32:64])
	v = new(big.Int).SetBytes([]byte{sig[64] + 27})
	return r, s, v
}

func recoverPlain(sighash common.Hash, R, S, Vb *big.Int, homestead bool) (common.Address, error) {
	if Vb.BitLen() > 8 {
		return common.Address{}, ErrInvalidSig
	}
	V := byte(Vb.Uint64() - 27)
	if !crypto.ValidateSignatureValues(V, R, S, homestead) {
		return common.Address{}, ErrInvalidSig
	}
	// encode the signature in uncompressed format
	r, s := R.Bytes(), S.Bytes()
	sig := make([]byte, crypto.SignatureLength)
	copy(sig[32-len(r):32], r)
	copy(sig[64-len(s):64], s)
	sig[64] = V
	// recover the public key from the signature
	pub, err := crypto.Ecrecover(sighash[:], sig)
	if err != nil {
		return common.Address{}, err
	}
	if len(pub) == 0 || pub[0] != 4 {
		return common.Address{}, errors.New("invalid public key")
	}
	var addr common.Address
	copy(addr[:], crypto.Keccak256(pub[1:])[12:])
	return addr, nil
}

// deriveChainId derives the chain id from the given v parameter
func deriveChainId(v *big.Int) *big.Int {
	if v.BitLen() <= 64 {
		v := v.Uint64()
		if v == 27 || v == 28 {
			return new(big.Int)
		}
		return new(big.Int).SetUint64((v - 35) / 2)
	}
	v = new(big.Int).Sub(v, big.NewInt(35))
	return v.Div(v, big.NewInt(2))
}<|MERGE_RESOLUTION|>--- conflicted
+++ resolved
@@ -183,11 +183,7 @@
 
 func (s londonSigner) Sender(tx *Transaction) (common.Address, error) {
 	if tx.Type() == L1MessageTxType {
-<<<<<<< HEAD
-		return *tx.inner.(*L1MessageTx).Sender, nil
-=======
 		return tx.inner.(*L1MessageTx).Sender, nil
->>>>>>> 18351a90
 	}
 	if tx.Type() != DynamicFeeTxType {
 		return s.eip2930Signer.Sender(tx)
@@ -209,11 +205,7 @@
 
 func (s londonSigner) SignatureValues(tx *Transaction, sig []byte) (R, S, V *big.Int, err error) {
 	if tx.Type() == L1MessageTxType {
-<<<<<<< HEAD
-		return nil, nil, nil, fmt.Errorf("deposits do not have a signature")
-=======
 		return nil, nil, nil, fmt.Errorf("l1 message tx do not have a signature")
->>>>>>> 18351a90
 	}
 	txdata, ok := tx.inner.(*DynamicFeeTx)
 	if !ok {
@@ -233,11 +225,7 @@
 // It does not uniquely identify the transaction.
 func (s londonSigner) Hash(tx *Transaction) common.Hash {
 	if tx.Type() == L1MessageTxType {
-<<<<<<< HEAD
-		panic("deposits cannot be signed and do not have a signing hash")
-=======
 		panic("l1 message tx cannot be signed and do not have a signing hash")
->>>>>>> 18351a90
 	}
 	if tx.Type() != DynamicFeeTxType {
 		return s.eip2930Signer.Hash(tx)
@@ -298,11 +286,7 @@
 
 func (s eip2930Signer) SignatureValues(tx *Transaction, sig []byte) (R, S, V *big.Int, err error) {
 	if tx.Type() == L1MessageTxType {
-<<<<<<< HEAD
-		return nil, nil, nil, fmt.Errorf("deposits do not have a signature")
-=======
 		return nil, nil, nil, fmt.Errorf("l1 message tx do not have a signature")
->>>>>>> 18351a90
 	}
 	switch txdata := tx.inner.(type) {
 	case *LegacyTx:
