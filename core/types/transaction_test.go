// Copyright 2014 The go-ethereum Authors
// This file is part of the go-ethereum library.
//
// The go-ethereum library is free software: you can redistribute it and/or modify
// it under the terms of the GNU Lesser General Public License as published by
// the Free Software Foundation, either version 3 of the License, or
// (at your option) any later version.
//
// The go-ethereum library is distributed in the hope that it will be useful,
// but WITHOUT ANY WARRANTY; without even the implied warranty of
// MERCHANTABILITY or FITNESS FOR A PARTICULAR PURPOSE. See the
// GNU Lesser General Public License for more details.
//
// You should have received a copy of the GNU Lesser General Public License
// along with the go-ethereum library. If not, see <http://www.gnu.org/licenses/>.

package types

import (
	"bytes"
	"crypto/ecdsa"
	"encoding/json"
	"fmt"
	"math/big"
	"math/rand"
	"reflect"
	"testing"
	"time"

	"github.com/scroll-tech/go-ethereum/common"
	"github.com/scroll-tech/go-ethereum/crypto"
	"github.com/scroll-tech/go-ethereum/rlp"
)

// The values in those tests are from the Transaction Tests
// at github.com/ethereum/tests.
var (
	testAddr = common.HexToAddress("b94f5374fce5edbc8e2a8697c15331677e6ebf0b")

	emptyTx = NewTransaction(
		0,
		common.HexToAddress("095e7baea6a6c7c4c2dfeb977efac326af552d87"),
		big.NewInt(0), 0, big.NewInt(0),
		nil,
	)

	rightvrsTx, _ = NewTransaction(
		3,
		testAddr,
		big.NewInt(10),
		2000,
		big.NewInt(1),
		common.FromHex("5544"),
	).WithSignature(
		HomesteadSigner{},
		common.Hex2Bytes("98ff921201554726367d2be8c804a7ff89ccf285ebc57dff8ae4c44b9c19ac4a8887321be575c8095f789dd4c743dfe42c1820f9231f98a962b210e3ac2452a301"),
	)

	emptyEip2718Tx = NewTx(&AccessListTx{
		ChainID:  big.NewInt(1),
		Nonce:    3,
		To:       &testAddr,
		Value:    big.NewInt(10),
		Gas:      25000,
		GasPrice: big.NewInt(1),
		Data:     common.FromHex("5544"),
	})

	signedEip2718Tx, _ = emptyEip2718Tx.WithSignature(
		NewEIP2930Signer(big.NewInt(1)),
		common.Hex2Bytes("c9519f4f2b30335884581971573fadf60c6204f59a911df35ee8a540456b266032f1e8e2c5dd761f9e4f88f41c8310aeaba26a8bfcdacfedfa12ec3862d3752101"),
	)
)

func TestDecodeEmptyTypedTx(t *testing.T) {
	input := []byte{0x80}
	var tx Transaction
	err := rlp.DecodeBytes(input, &tx)
	if err != errEmptyTypedTx {
		t.Fatal("wrong error:", err)
	}
}

func TestTransactionSigHash(t *testing.T) {
	var homestead HomesteadSigner
	if homestead.Hash(emptyTx) != common.HexToHash("c775b99e7ad12f50d819fcd602390467e28141316969f4b57f0626f74fe3b386") {
		t.Errorf("empty transaction hash mismatch, got %x", emptyTx.Hash())
	}
	if homestead.Hash(rightvrsTx) != common.HexToHash("fe7a79529ed5f7c3375d06b26b186a8644e0e16c373d7a12be41c62d6042b77a") {
		t.Errorf("RightVRS transaction hash mismatch, got %x", rightvrsTx.Hash())
	}
}

func TestTransactionEncode(t *testing.T) {
	txb, err := rlp.EncodeToBytes(rightvrsTx)
	if err != nil {
		t.Fatalf("encode error: %v", err)
	}
	should := common.FromHex("f86103018207d094b94f5374fce5edbc8e2a8697c15331677e6ebf0b0a8255441ca098ff921201554726367d2be8c804a7ff89ccf285ebc57dff8ae4c44b9c19ac4aa08887321be575c8095f789dd4c743dfe42c1820f9231f98a962b210e3ac2452a3")
	if !bytes.Equal(txb, should) {
		t.Errorf("encoded RLP mismatch, got %x", txb)
	}
}

func TestEIP2718TransactionSigHash(t *testing.T) {
	s := NewEIP2930Signer(big.NewInt(1))
	if s.Hash(emptyEip2718Tx) != common.HexToHash("49b486f0ec0a60dfbbca2d30cb07c9e8ffb2a2ff41f29a1ab6737475f6ff69f3") {
		t.Errorf("empty EIP-2718 transaction hash mismatch, got %x", s.Hash(emptyEip2718Tx))
	}
	if s.Hash(signedEip2718Tx) != common.HexToHash("49b486f0ec0a60dfbbca2d30cb07c9e8ffb2a2ff41f29a1ab6737475f6ff69f3") {
		t.Errorf("signed EIP-2718 transaction hash mismatch, got %x", s.Hash(signedEip2718Tx))
	}
}

// This test checks signature operations on access list transactions.
func TestEIP2930Signer(t *testing.T) {

	var (
		key, _  = crypto.HexToECDSA("b71c71a67e1177ad4e901695e1b4b9ee17ae16c6668d313eac2f96dbcda3f291")
		keyAddr = crypto.PubkeyToAddress(key.PublicKey)
		signer1 = NewEIP2930Signer(big.NewInt(1))
		signer2 = NewEIP2930Signer(big.NewInt(2))
		tx0     = NewTx(&AccessListTx{Nonce: 1})
		tx1     = NewTx(&AccessListTx{ChainID: big.NewInt(1), Nonce: 1})
		tx2, _  = SignNewTx(key, signer2, &AccessListTx{ChainID: big.NewInt(2), Nonce: 1})
	)

	tests := []struct {
		tx             *Transaction
		signer         Signer
		wantSignerHash common.Hash
		wantSenderErr  error
		wantSignErr    error
		wantHash       common.Hash // after signing
	}{
		{
			tx:             tx0,
			signer:         signer1,
			wantSignerHash: common.HexToHash("846ad7672f2a3a40c1f959cd4a8ad21786d620077084d84c8d7c077714caa139"),
			wantSenderErr:  ErrInvalidChainId,
			wantHash:       common.HexToHash("1ccd12d8bbdb96ea391af49a35ab641e219b2dd638dea375f2bc94dd290f2549"),
		},
		{
			tx:             tx1,
			signer:         signer1,
			wantSenderErr:  ErrInvalidSig,
			wantSignerHash: common.HexToHash("846ad7672f2a3a40c1f959cd4a8ad21786d620077084d84c8d7c077714caa139"),
			wantHash:       common.HexToHash("1ccd12d8bbdb96ea391af49a35ab641e219b2dd638dea375f2bc94dd290f2549"),
		},
		{
			// This checks what happens when trying to sign an unsigned tx for the wrong chain.
			tx:             tx1,
			signer:         signer2,
			wantSenderErr:  ErrInvalidChainId,
			wantSignerHash: common.HexToHash("367967247499343401261d718ed5aa4c9486583e4d89251afce47f4a33c33362"),
			wantSignErr:    ErrInvalidChainId,
		},
		{
			// This checks what happens when trying to re-sign a signed tx for the wrong chain.
			tx:             tx2,
			signer:         signer1,
			wantSenderErr:  ErrInvalidChainId,
			wantSignerHash: common.HexToHash("846ad7672f2a3a40c1f959cd4a8ad21786d620077084d84c8d7c077714caa139"),
			wantSignErr:    ErrInvalidChainId,
		},
	}

	for i, test := range tests {
		sigHash := test.signer.Hash(test.tx)
		if sigHash != test.wantSignerHash {
			t.Errorf("test %d: wrong sig hash: got %x, want %x", i, sigHash, test.wantSignerHash)
		}
		sender, err := Sender(test.signer, test.tx)
		if err != test.wantSenderErr {
			t.Errorf("test %d: wrong Sender error %q", i, err)
		}
		if err == nil && sender != keyAddr {
			t.Errorf("test %d: wrong sender address %x", i, sender)
		}
		signedTx, err := SignTx(test.tx, test.signer, key)
		if err != test.wantSignErr {
			t.Fatalf("test %d: wrong SignTx error %q", i, err)
		}
		if signedTx != nil {
			if signedTx.Hash() != test.wantHash {
				t.Errorf("test %d: wrong tx hash after signing: got %x, want %x", i, signedTx.Hash(), test.wantHash)
			}
		}
	}
}

func TestEIP2718TransactionEncode(t *testing.T) {
	// RLP representation
	{
		have, err := rlp.EncodeToBytes(signedEip2718Tx)
		if err != nil {
			t.Fatalf("encode error: %v", err)
		}
		want := common.FromHex("b86601f8630103018261a894b94f5374fce5edbc8e2a8697c15331677e6ebf0b0a825544c001a0c9519f4f2b30335884581971573fadf60c6204f59a911df35ee8a540456b2660a032f1e8e2c5dd761f9e4f88f41c8310aeaba26a8bfcdacfedfa12ec3862d37521")
		if !bytes.Equal(have, want) {
			t.Errorf("encoded RLP mismatch, got %x", have)
		}
	}
	// Binary representation
	{
		have, err := signedEip2718Tx.MarshalBinary()
		if err != nil {
			t.Fatalf("encode error: %v", err)
		}
		want := common.FromHex("01f8630103018261a894b94f5374fce5edbc8e2a8697c15331677e6ebf0b0a825544c001a0c9519f4f2b30335884581971573fadf60c6204f59a911df35ee8a540456b2660a032f1e8e2c5dd761f9e4f88f41c8310aeaba26a8bfcdacfedfa12ec3862d37521")
		if !bytes.Equal(have, want) {
			t.Errorf("encoded RLP mismatch, got %x", have)
		}
	}
}

func decodeTx(data []byte) (*Transaction, error) {
	var tx Transaction
	t, err := &tx, rlp.Decode(bytes.NewReader(data), &tx)
	return t, err
}

func defaultTestKey() (*ecdsa.PrivateKey, common.Address) {
	key, _ := crypto.HexToECDSA("45a915e4d060149eb4365960e6a7a45f334393093061116b197e3240065ff2d8")
	addr := crypto.PubkeyToAddress(key.PublicKey)
	return key, addr
}

func TestRecipientEmpty(t *testing.T) {
	_, addr := defaultTestKey()
	tx, err := decodeTx(common.Hex2Bytes("f8498080808080011ca09b16de9d5bdee2cf56c28d16275a4da68cd30273e2525f3959f5d62557489921a0372ebd8fb3345f7db7b5a86d42e24d36e983e259b0664ceb8c227ec9af572f3d"))
	if err != nil {
		t.Fatal(err)
	}

	from, err := Sender(HomesteadSigner{}, tx)
	if err != nil {
		t.Fatal(err)
	}
	if addr != from {
		t.Fatal("derived address doesn't match")
	}
}

func TestRecipientNormal(t *testing.T) {
	_, addr := defaultTestKey()

	tx, err := decodeTx(common.Hex2Bytes("f85d80808094000000000000000000000000000000000000000080011ca0527c0d8f5c63f7b9f41324a7c8a563ee1190bcbf0dac8ab446291bdbf32f5c79a0552c4ef0a09a04395074dab9ed34d3fbfb843c2f2546cc30fe89ec143ca94ca6"))
	if err != nil {
		t.Fatal(err)
	}

	from, err := Sender(HomesteadSigner{}, tx)
	if err != nil {
		t.Fatal(err)
	}
	if addr != from {
		t.Fatal("derived address doesn't match")
	}
}

func TestTransactionPriceNonceSortLegacy(t *testing.T) {
	testTransactionPriceNonceSort(t, nil)
}

func TestTransactionPriceNonceSort1559(t *testing.T) {
	testTransactionPriceNonceSort(t, big.NewInt(0))
	testTransactionPriceNonceSort(t, big.NewInt(5))
	testTransactionPriceNonceSort(t, big.NewInt(50))
}

// Tests that transactions can be correctly sorted according to their price in
// decreasing order, but at the same time with increasing nonces when issued by
// the same account.
func testTransactionPriceNonceSort(t *testing.T, baseFee *big.Int) {
	// Generate a batch of accounts to start with
	keys := make([]*ecdsa.PrivateKey, 25)
	for i := 0; i < len(keys); i++ {
		keys[i], _ = crypto.GenerateKey()
	}
	signer := LatestSignerForChainID(common.Big1)

	// Generate a batch of transactions with overlapping values, but shifted nonces
	groups := map[common.Address]Transactions{}
	expectedCount := 0
	for start, key := range keys {
		addr := crypto.PubkeyToAddress(key.PublicKey)
		count := 25
		for i := 0; i < 25; i++ {
			var tx *Transaction
			gasFeeCap := rand.Intn(50)
			if baseFee == nil {
				tx = NewTx(&LegacyTx{
					Nonce:    uint64(start + i),
					To:       &common.Address{},
					Value:    big.NewInt(100),
					Gas:      100,
					GasPrice: big.NewInt(int64(gasFeeCap)),
					Data:     nil,
				})
			} else {
				tx = NewTx(&DynamicFeeTx{
					Nonce:     uint64(start + i),
					To:        &common.Address{},
					Value:     big.NewInt(100),
					Gas:       100,
					GasFeeCap: big.NewInt(int64(gasFeeCap)),
					GasTipCap: big.NewInt(int64(rand.Intn(gasFeeCap + 1))),
					Data:      nil,
				})
				if count == 25 && int64(gasFeeCap) < baseFee.Int64() {
					count = i
				}
			}
			tx, err := SignTx(tx, signer, key)
			if err != nil {
				t.Fatalf("failed to sign tx: %s", err)
			}
			groups[addr] = append(groups[addr], tx)
		}
		expectedCount += count
	}
	// Sort the transactions and cross check the nonce ordering
	txset := NewTransactionsByPriceAndNonce(signer, groups, baseFee)

	txs := Transactions{}
	for tx := txset.Peek(); tx != nil; tx = txset.Peek() {
		txs = append(txs, tx)
		txset.Shift()
	}
	if len(txs) != expectedCount {
		t.Errorf("expected %d transactions, found %d", expectedCount, len(txs))
	}
	for i, txi := range txs {
		fromi, _ := Sender(signer, txi)

		// Make sure the nonce order is valid
		for j, txj := range txs[i+1:] {
			fromj, _ := Sender(signer, txj)
			if fromi == fromj && txi.Nonce() > txj.Nonce() {
				t.Errorf("invalid nonce ordering: tx #%d (A=%x N=%v) < tx #%d (A=%x N=%v)", i, fromi[:4], txi.Nonce(), i+j, fromj[:4], txj.Nonce())
			}
		}
		// If the next tx has different from account, the price must be lower than the current one
		if i+1 < len(txs) {
			next := txs[i+1]
			fromNext, _ := Sender(signer, next)
			tip, err := txi.EffectiveGasTip(baseFee)
			nextTip, nextErr := next.EffectiveGasTip(baseFee)
			if err != nil || nextErr != nil {
				t.Errorf("error calculating effective tip")
			}
			if fromi != fromNext && tip.Cmp(nextTip) < 0 {
				t.Errorf("invalid gasprice ordering: tx #%d (A=%x P=%v) < tx #%d (A=%x P=%v)", i, fromi[:4], txi.GasPrice(), i+1, fromNext[:4], next.GasPrice())
			}
		}
	}
}

// Tests that if multiple transactions have the same price, the ones seen earlier
// are prioritized to avoid network spam attacks aiming for a specific ordering.
func TestTransactionTimeSort(t *testing.T) {
	// Generate a batch of accounts to start with
	keys := make([]*ecdsa.PrivateKey, 5)
	for i := 0; i < len(keys); i++ {
		keys[i], _ = crypto.GenerateKey()
	}
	signer := HomesteadSigner{}

	// Generate a batch of transactions with overlapping prices, but different creation times
	groups := map[common.Address]Transactions{}
	for start, key := range keys {
		addr := crypto.PubkeyToAddress(key.PublicKey)

		tx, _ := SignTx(NewTransaction(0, common.Address{}, big.NewInt(100), 100, big.NewInt(1), nil), signer, key)
		tx.time = time.Unix(0, int64(len(keys)-start))

		groups[addr] = append(groups[addr], tx)
	}
	// Sort the transactions and cross check the nonce ordering
	txset := NewTransactionsByPriceAndNonce(signer, groups, nil)

	txs := Transactions{}
	for tx := txset.Peek(); tx != nil; tx = txset.Peek() {
		txs = append(txs, tx)
		txset.Shift()
	}
	if len(txs) != len(keys) {
		t.Errorf("expected %d transactions, found %d", len(keys), len(txs))
	}
	for i, txi := range txs {
		fromi, _ := Sender(signer, txi)
		if i+1 < len(txs) {
			next := txs[i+1]
			fromNext, _ := Sender(signer, next)

			if txi.GasPrice().Cmp(next.GasPrice()) < 0 {
				t.Errorf("invalid gasprice ordering: tx #%d (A=%x P=%v) < tx #%d (A=%x P=%v)", i, fromi[:4], txi.GasPrice(), i+1, fromNext[:4], next.GasPrice())
			}
			// Make sure time order is ascending if the txs have the same gas price
			if txi.GasPrice().Cmp(next.GasPrice()) == 0 && txi.time.After(next.time) {
				t.Errorf("invalid received time ordering: tx #%d (A=%x T=%v) > tx #%d (A=%x T=%v)", i, fromi[:4], txi.time, i+1, fromNext[:4], next.time)
			}
		}
	}
}

// TestTransactionCoding tests serializing/de-serializing to/from rlp and JSON.
func TestTransactionCoding(t *testing.T) {
	key, err := crypto.GenerateKey()
	if err != nil {
		t.Fatalf("could not generate key: %v", err)
	}
	var (
		signer    = NewEIP2930Signer(common.Big1)
		addr      = common.HexToAddress("0x0000000000000000000000000000000000000001")
		recipient = common.HexToAddress("095e7baea6a6c7c4c2dfeb977efac326af552d87")
		accesses  = AccessList{{Address: addr, StorageKeys: []common.Hash{{0}}}}
	)
	for i := uint64(0); i < 500; i++ {
		var txdata TxData
		var isL1MessageTx bool
		switch i % 6 {
		case 0:
			// Legacy tx.
			txdata = &LegacyTx{
				Nonce:    i,
				To:       &recipient,
				Gas:      1,
				GasPrice: big.NewInt(2),
				Data:     []byte("abcdef"),
			}
		case 1:
			// Legacy tx contract creation.
			txdata = &LegacyTx{
				Nonce:    i,
				Gas:      1,
				GasPrice: big.NewInt(2),
				Data:     []byte("abcdef"),
			}
		case 2:
			// Tx with non-zero access list.
			txdata = &AccessListTx{
				ChainID:    big.NewInt(1),
				Nonce:      i,
				To:         &recipient,
				Gas:        123457,
				GasPrice:   big.NewInt(10),
				AccessList: accesses,
				Data:       []byte("abcdef"),
			}
		case 3:
			// Tx with empty access list.
			txdata = &AccessListTx{
				ChainID:  big.NewInt(1),
				Nonce:    i,
				To:       &recipient,
				Gas:      123457,
				GasPrice: big.NewInt(10),
				Data:     []byte("abcdef"),
			}
		case 4:
			// Contract creation with access list.
			txdata = &AccessListTx{
				ChainID:    big.NewInt(1),
				Nonce:      i,
				Gas:        123457,
				GasPrice:   big.NewInt(10),
				AccessList: accesses,
			}
		case 5:
			// L1MessageTx
			isL1MessageTx = true
			txdata = &L1MessageTx{
<<<<<<< HEAD
				Nonce:  i,
				Gas:    123457,
				To:     &recipient,
				Value:  big.NewInt(10),
				Data:   []byte("abcdef"),
				Sender: addr,
=======
				QueueIndex: i,
				Gas:        123457,
				To:         &recipient,
				Value:      big.NewInt(10),
				Data:       []byte("abcdef"),
				Sender:     addr,
>>>>>>> 6e5bedd1
			}
		}
		var tx *Transaction
		//  dont sign L1MessageTx
		if isL1MessageTx {
			tx = NewTx(txdata)
		} else {
			tx, err = SignNewTx(key, signer, txdata)
			if err != nil {
				t.Fatalf("could not sign transaction: %v", err)
			}
		}
		// RLP
		parsedTx, err := encodeDecodeBinary(tx)
		if err != nil {
			t.Fatal(err)
		}
		assertEqual(parsedTx, tx)

		// JSON
		parsedTx, err = encodeDecodeJSON(tx)
		if err != nil {
			t.Fatal(err)
		}
		assertEqual(parsedTx, tx)
	}
}

// make sure that the transaction hash is same as bridge contract
// go test -v -run TestBridgeTxHash
func TestBridgeTxHash(t *testing.T) {
	sender := common.HexToAddress("0xf39Fd6e51aad88F6F4ce6aB8827279cffFb92266")
	to := common.HexToAddress("0x70997970C51812dc3A010C7d01b50e0d17dc79C8")
	tx := NewTx(
		&L1MessageTx{
<<<<<<< HEAD
			Sender: sender,
			Nonce:  1,
			Value:  big.NewInt(2),
			Gas:    3,
			To:     &to,
			Data:   []byte{1, 2, 3, 4},
=======
			Sender:     sender,
			QueueIndex: 1,
			Value:      big.NewInt(2),
			Gas:        3,
			To:         &to,
			Data:       []byte{1, 2, 3, 4},
>>>>>>> 6e5bedd1
		},
	)
	// assert equal
	if tx.Hash() != common.HexToHash("0x1cebed6d90ef618f60eec1b7edc0df36b298a237c219f0950081acfb72eac6be") {
		t.Errorf("hash does not match bridge contract")
	}
<<<<<<< HEAD

}
=======
}

>>>>>>> 6e5bedd1
func encodeDecodeJSON(tx *Transaction) (*Transaction, error) {
	data, err := json.Marshal(tx)
	if err != nil {
		return nil, fmt.Errorf("json encoding failed: %v", err)
	}
	var parsedTx = &Transaction{}
	if err := json.Unmarshal(data, &parsedTx); err != nil {
		return nil, fmt.Errorf("json decoding failed: %v", err)
	}
	return parsedTx, nil
}

func encodeDecodeBinary(tx *Transaction) (*Transaction, error) {
	data, err := tx.MarshalBinary()
	if err != nil {
		return nil, fmt.Errorf("rlp encoding failed: %v", err)
	}
	var parsedTx = &Transaction{}
	if err := parsedTx.UnmarshalBinary(data); err != nil {
		return nil, fmt.Errorf("rlp decoding failed: %v", err)
	}
	return parsedTx, nil
}

func assertEqual(orig *Transaction, cpy *Transaction) error {
	// compare nonce, price, gaslimit, recipient, amount, payload, V, R, S
	if want, got := orig.Hash(), cpy.Hash(); want != got {
		return fmt.Errorf("parsed tx differs from original tx, want %v, got %v", want, got)
	}
	if want, got := orig.ChainId(), cpy.ChainId(); want.Cmp(got) != 0 {
		return fmt.Errorf("invalid chain id, want %d, got %d", want, got)
	}
	if orig.AccessList() != nil {
		if !reflect.DeepEqual(orig.AccessList(), cpy.AccessList()) {
			return fmt.Errorf("access list wrong!")
		}
	}
	return nil
}<|MERGE_RESOLUTION|>--- conflicted
+++ resolved
@@ -472,21 +472,12 @@
 			// L1MessageTx
 			isL1MessageTx = true
 			txdata = &L1MessageTx{
-<<<<<<< HEAD
-				Nonce:  i,
-				Gas:    123457,
-				To:     &recipient,
-				Value:  big.NewInt(10),
-				Data:   []byte("abcdef"),
-				Sender: addr,
-=======
 				QueueIndex: i,
 				Gas:        123457,
 				To:         &recipient,
 				Value:      big.NewInt(10),
 				Data:       []byte("abcdef"),
 				Sender:     addr,
->>>>>>> 6e5bedd1
 			}
 		}
 		var tx *Transaction
@@ -522,34 +513,20 @@
 	to := common.HexToAddress("0x70997970C51812dc3A010C7d01b50e0d17dc79C8")
 	tx := NewTx(
 		&L1MessageTx{
-<<<<<<< HEAD
-			Sender: sender,
-			Nonce:  1,
-			Value:  big.NewInt(2),
-			Gas:    3,
-			To:     &to,
-			Data:   []byte{1, 2, 3, 4},
-=======
 			Sender:     sender,
 			QueueIndex: 1,
 			Value:      big.NewInt(2),
 			Gas:        3,
 			To:         &to,
 			Data:       []byte{1, 2, 3, 4},
->>>>>>> 6e5bedd1
 		},
 	)
 	// assert equal
 	if tx.Hash() != common.HexToHash("0x1cebed6d90ef618f60eec1b7edc0df36b298a237c219f0950081acfb72eac6be") {
 		t.Errorf("hash does not match bridge contract")
 	}
-<<<<<<< HEAD
-
-}
-=======
-}
-
->>>>>>> 6e5bedd1
+}
+
 func encodeDecodeJSON(tx *Transaction) (*Transaction, error) {
 	data, err := json.Marshal(tx)
 	if err != nil {
