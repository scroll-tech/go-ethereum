--- conflicted
+++ resolved
@@ -1200,21 +1200,15 @@
 		keys[i] = common.BytesToHash(input[20+32*i : 52+32*i])
 	}
 
-<<<<<<< HEAD
 	var res []byte
 	var err error
 	for i := 0; i < l1ClientRequestAttempts; i++ {
-		res, err = c.l1Client.StorageAt(context.Background(), address, key, block)
+		res, err = c.l1Client.StoragesAt(context.Background(), address, keys, block)
 		if err != nil {
 			continue
 		} else {
 			return res, nil
 		}
-=======
-	res, err := c.l1Client.StoragesAt(context.Background(), address, keys, block)
-	if err != nil {
-		return nil, &ErrL1RPCError{err: err}
->>>>>>> bb3fa97b
 	}
 	return nil, &ErrL1RPCError{err: err}
 
