// Copyright 2015 The go-ethereum Authors
// This file is part of the go-ethereum library.
//
// The go-ethereum library is free software: you can redistribute it and/or modify
// it under the terms of the GNU Lesser General Public License as published by
// the Free Software Foundation, either version 3 of the License, or
// (at your option) any later version.
//
// The go-ethereum library is distributed in the hope that it will be useful,
// but WITHOUT ANY WARRANTY; without even the implied warranty of
// MERCHANTABILITY or FITNESS FOR A PARTICULAR PURPOSE. See the
// GNU Lesser General Public License for more details.
//
// You should have received a copy of the GNU Lesser General Public License
// along with the go-ethereum library. If not, see <http://www.gnu.org/licenses/>.

package vm

import (
	"encoding/binary"

	"github.com/ethereum/go-ethereum/common"
	"github.com/ethereum/go-ethereum/core/types"
	"github.com/ethereum/go-ethereum/crypto"
	"github.com/ethereum/go-ethereum/params"
	"github.com/holiman/uint256"
	"golang.org/x/crypto/sha3"
)

func opAdd(pc *uint64, interpreter *EVMInterpreter, scope *ScopeContext) ([]byte, error) {
	x, y := scope.Stack.pop(), scope.Stack.peek()
	y.Add(&x, y)
	return nil, nil
}

func opSub(pc *uint64, interpreter *EVMInterpreter, scope *ScopeContext) ([]byte, error) {
	x, y := scope.Stack.pop(), scope.Stack.peek()
	y.Sub(&x, y)
	return nil, nil
}

func opMul(pc *uint64, interpreter *EVMInterpreter, scope *ScopeContext) ([]byte, error) {
	x, y := scope.Stack.pop(), scope.Stack.peek()
	y.Mul(&x, y)
	return nil, nil
}

func opDiv(pc *uint64, interpreter *EVMInterpreter, scope *ScopeContext) ([]byte, error) {
	x, y := scope.Stack.pop(), scope.Stack.peek()
	y.Div(&x, y)
	return nil, nil
}

func opSdiv(pc *uint64, interpreter *EVMInterpreter, scope *ScopeContext) ([]byte, error) {
	x, y := scope.Stack.pop(), scope.Stack.peek()
	y.SDiv(&x, y)
	return nil, nil
}

func opMod(pc *uint64, interpreter *EVMInterpreter, scope *ScopeContext) ([]byte, error) {
	x, y := scope.Stack.pop(), scope.Stack.peek()
	y.Mod(&x, y)
	return nil, nil
}

func opSmod(pc *uint64, interpreter *EVMInterpreter, scope *ScopeContext) ([]byte, error) {
	x, y := scope.Stack.pop(), scope.Stack.peek()
	y.SMod(&x, y)
	return nil, nil
}

func opExp(pc *uint64, interpreter *EVMInterpreter, scope *ScopeContext) ([]byte, error) {
	base, exponent := scope.Stack.pop(), scope.Stack.peek()
	exponent.Exp(&base, exponent)
	return nil, nil
}

func opSignExtend(pc *uint64, interpreter *EVMInterpreter, scope *ScopeContext) ([]byte, error) {
	back, num := scope.Stack.pop(), scope.Stack.peek()
	num.ExtendSign(num, &back)
	return nil, nil
}

func opNot(pc *uint64, interpreter *EVMInterpreter, scope *ScopeContext) ([]byte, error) {
	x := scope.Stack.peek()
	x.Not(x)
	return nil, nil
}

func opLt(pc *uint64, interpreter *EVMInterpreter, scope *ScopeContext) ([]byte, error) {
	x, y := scope.Stack.pop(), scope.Stack.peek()
	if x.Lt(y) {
		y.SetOne()
	} else {
		y.Clear()
	}
	return nil, nil
}

func opGt(pc *uint64, interpreter *EVMInterpreter, scope *ScopeContext) ([]byte, error) {
	x, y := scope.Stack.pop(), scope.Stack.peek()
	if x.Gt(y) {
		y.SetOne()
	} else {
		y.Clear()
	}
	return nil, nil
}

func opSlt(pc *uint64, interpreter *EVMInterpreter, scope *ScopeContext) ([]byte, error) {
	x, y := scope.Stack.pop(), scope.Stack.peek()
	if x.Slt(y) {
		y.SetOne()
	} else {
		y.Clear()
	}
	return nil, nil
}

func opSgt(pc *uint64, interpreter *EVMInterpreter, scope *ScopeContext) ([]byte, error) {
	x, y := scope.Stack.pop(), scope.Stack.peek()
	if x.Sgt(y) {
		y.SetOne()
	} else {
		y.Clear()
	}
	return nil, nil
}

func opEq(pc *uint64, interpreter *EVMInterpreter, scope *ScopeContext) ([]byte, error) {
	x, y := scope.Stack.pop(), scope.Stack.peek()
	if x.Eq(y) {
		y.SetOne()
	} else {
		y.Clear()
	}
	return nil, nil
}

func opIszero(pc *uint64, interpreter *EVMInterpreter, scope *ScopeContext) ([]byte, error) {
	x := scope.Stack.peek()
	if x.IsZero() {
		x.SetOne()
	} else {
		x.Clear()
	}
	return nil, nil
}

func opAnd(pc *uint64, interpreter *EVMInterpreter, scope *ScopeContext) ([]byte, error) {
	x, y := scope.Stack.pop(), scope.Stack.peek()
	y.And(&x, y)
	return nil, nil
}

func opOr(pc *uint64, interpreter *EVMInterpreter, scope *ScopeContext) ([]byte, error) {
	x, y := scope.Stack.pop(), scope.Stack.peek()
	y.Or(&x, y)
	return nil, nil
}

func opXor(pc *uint64, interpreter *EVMInterpreter, scope *ScopeContext) ([]byte, error) {
	x, y := scope.Stack.pop(), scope.Stack.peek()
	y.Xor(&x, y)
	return nil, nil
}

func opByte(pc *uint64, interpreter *EVMInterpreter, scope *ScopeContext) ([]byte, error) {
	th, val := scope.Stack.pop(), scope.Stack.peek()
	val.Byte(&th)
	return nil, nil
}

func opAddmod(pc *uint64, interpreter *EVMInterpreter, scope *ScopeContext) ([]byte, error) {
	x, y, z := scope.Stack.pop(), scope.Stack.pop(), scope.Stack.peek()
	if z.IsZero() {
		z.Clear()
	} else {
		z.AddMod(&x, &y, z)
	}
	return nil, nil
}

func opMulmod(pc *uint64, interpreter *EVMInterpreter, scope *ScopeContext) ([]byte, error) {
	x, y, z := scope.Stack.pop(), scope.Stack.pop(), scope.Stack.peek()
	z.MulMod(&x, &y, z)
	return nil, nil
}

// opSHL implements Shift Left
// The SHL instruction (shift left) pops 2 values from the stack, first arg1 and then arg2,
// and pushes on the stack arg2 shifted to the left by arg1 number of bits.
func opSHL(pc *uint64, interpreter *EVMInterpreter, scope *ScopeContext) ([]byte, error) {
	// Note, second operand is left in the stack; accumulate result into it, and no need to push it afterwards
	shift, value := scope.Stack.pop(), scope.Stack.peek()
	if shift.LtUint64(256) {
		value.Lsh(value, uint(shift.Uint64()))
	} else {
		value.Clear()
	}
	return nil, nil
}

// opSHR implements Logical Shift Right
// The SHR instruction (logical shift right) pops 2 values from the stack, first arg1 and then arg2,
// and pushes on the stack arg2 shifted to the right by arg1 number of bits with zero fill.
func opSHR(pc *uint64, interpreter *EVMInterpreter, scope *ScopeContext) ([]byte, error) {
	// Note, second operand is left in the stack; accumulate result into it, and no need to push it afterwards
	shift, value := scope.Stack.pop(), scope.Stack.peek()
	if shift.LtUint64(256) {
		value.Rsh(value, uint(shift.Uint64()))
	} else {
		value.Clear()
	}
	return nil, nil
}

// opSAR implements Arithmetic Shift Right
// The SAR instruction (arithmetic shift right) pops 2 values from the stack, first arg1 and then arg2,
// and pushes on the stack arg2 shifted to the right by arg1 number of bits with sign extension.
func opSAR(pc *uint64, interpreter *EVMInterpreter, scope *ScopeContext) ([]byte, error) {
	shift, value := scope.Stack.pop(), scope.Stack.peek()
	if shift.GtUint64(256) {
		if value.Sign() >= 0 {
			value.Clear()
		} else {
			// Max negative shift: all bits set
			value.SetAllOne()
		}
		return nil, nil
	}
	n := uint(shift.Uint64())
	value.SRsh(value, n)
	return nil, nil
}

func opKeccak256(pc *uint64, interpreter *EVMInterpreter, scope *ScopeContext) ([]byte, error) {
	offset, size := scope.Stack.pop(), scope.Stack.peek()
	data := scope.Memory.GetPtr(int64(offset.Uint64()), int64(size.Uint64()))

	if interpreter.hasher == nil {
		interpreter.hasher = crypto.NewKeccakState()
	} else {
		interpreter.hasher.Reset()
	}
	interpreter.hasher.Write(data)
	interpreter.hasher.Read(interpreter.hasherBuf[:])

	evm := interpreter.evm
	if evm.Config.EnablePreimageRecording {
		evm.StateDB.AddPreimage(interpreter.hasherBuf, data)
	}

	size.SetBytes(interpreter.hasherBuf[:])
	return nil, nil
}

func opAddress(pc *uint64, interpreter *EVMInterpreter, scope *ScopeContext) ([]byte, error) {
	scope.Stack.push(new(uint256.Int).SetBytes(scope.Contract.Address().Bytes()))
	return nil, nil
}

func opBalance(pc *uint64, interpreter *EVMInterpreter, scope *ScopeContext) ([]byte, error) {
	slot := scope.Stack.peek()
	address := common.Address(slot.Bytes20())
	slot.SetFromBig(interpreter.evm.StateDB.GetBalance(address))
	return nil, nil
}

func opOrigin(pc *uint64, interpreter *EVMInterpreter, scope *ScopeContext) ([]byte, error) {
	scope.Stack.push(new(uint256.Int).SetBytes(interpreter.evm.Origin.Bytes()))
	return nil, nil
}

func opCaller(pc *uint64, interpreter *EVMInterpreter, scope *ScopeContext) ([]byte, error) {
	scope.Stack.push(new(uint256.Int).SetBytes(scope.Contract.Caller().Bytes()))
	return nil, nil
}

func opCallValue(pc *uint64, interpreter *EVMInterpreter, scope *ScopeContext) ([]byte, error) {
	v, _ := uint256.FromBig(scope.Contract.value)
	scope.Stack.push(v)
	return nil, nil
}

func opCallDataLoad(pc *uint64, interpreter *EVMInterpreter, scope *ScopeContext) ([]byte, error) {
	x := scope.Stack.peek()
	if offset, overflow := x.Uint64WithOverflow(); !overflow {
		data := getData(scope.Contract.Input, offset, 32)
		x.SetBytes(data)
	} else {
		x.Clear()
	}
	return nil, nil
}

func opCallDataSize(pc *uint64, interpreter *EVMInterpreter, scope *ScopeContext) ([]byte, error) {
	scope.Stack.push(new(uint256.Int).SetUint64(uint64(len(scope.Contract.Input))))
	return nil, nil
}

func opCallDataCopy(pc *uint64, interpreter *EVMInterpreter, scope *ScopeContext) ([]byte, error) {
	var (
		memOffset  = scope.Stack.pop()
		dataOffset = scope.Stack.pop()
		length     = scope.Stack.pop()
	)
	dataOffset64, overflow := dataOffset.Uint64WithOverflow()
	if overflow {
		dataOffset64 = 0xffffffffffffffff
	}
	// These values are checked for overflow during gas cost calculation
	memOffset64 := memOffset.Uint64()
	length64 := length.Uint64()
	scope.Memory.Set(memOffset64, length64, getData(scope.Contract.Input, dataOffset64, length64))

	return nil, nil
}

func opReturnDataSize(pc *uint64, interpreter *EVMInterpreter, scope *ScopeContext) ([]byte, error) {
	scope.Stack.push(new(uint256.Int).SetUint64(uint64(len(interpreter.returnData))))
	return nil, nil
}

func opReturnDataCopy(pc *uint64, interpreter *EVMInterpreter, scope *ScopeContext) ([]byte, error) {
	var (
		memOffset  = scope.Stack.pop()
		dataOffset = scope.Stack.pop()
		length     = scope.Stack.pop()
	)

	offset64, overflow := dataOffset.Uint64WithOverflow()
	if overflow {
		return nil, ErrReturnDataOutOfBounds
	}
	// we can reuse dataOffset now (aliasing it for clarity)
	var end = dataOffset
	end.Add(&dataOffset, &length)
	end64, overflow := end.Uint64WithOverflow()
	if overflow || uint64(len(interpreter.returnData)) < end64 {
		return nil, ErrReturnDataOutOfBounds
	}
	scope.Memory.Set(memOffset.Uint64(), length.Uint64(), interpreter.returnData[offset64:end64])
	return nil, nil
}

func opExtCodeSize(pc *uint64, interpreter *EVMInterpreter, scope *ScopeContext) ([]byte, error) {
	slot := scope.Stack.peek()
	slot.SetUint64(interpreter.evm.StateDB.GetCodeSize(slot.Bytes20()))
	return nil, nil
}

func opCodeSize(pc *uint64, interpreter *EVMInterpreter, scope *ScopeContext) ([]byte, error) {
	l := new(uint256.Int)
	l.SetUint64(uint64(len(scope.Contract.Code)))
	scope.Stack.push(l)
	return nil, nil
}

func opCodeCopy(pc *uint64, interpreter *EVMInterpreter, scope *ScopeContext) ([]byte, error) {
	var (
		memOffset  = scope.Stack.pop()
		codeOffset = scope.Stack.pop()
		length     = scope.Stack.pop()
	)
	uint64CodeOffset, overflow := codeOffset.Uint64WithOverflow()
	if overflow {
		uint64CodeOffset = 0xffffffffffffffff
	}
	codeCopy := getData(scope.Contract.Code, uint64CodeOffset, length.Uint64())
	scope.Memory.Set(memOffset.Uint64(), length.Uint64(), codeCopy)

	return nil, nil
}

func opExtCodeCopy(pc *uint64, interpreter *EVMInterpreter, scope *ScopeContext) ([]byte, error) {
	var (
		stack      = scope.Stack
		a          = stack.pop()
		memOffset  = stack.pop()
		codeOffset = stack.pop()
		length     = stack.pop()
	)
	uint64CodeOffset, overflow := codeOffset.Uint64WithOverflow()
	if overflow {
		uint64CodeOffset = 0xffffffffffffffff
	}
	addr := common.Address(a.Bytes20())
	codeCopy := getData(interpreter.evm.StateDB.GetCode(addr), uint64CodeOffset, length.Uint64())
	scope.Memory.Set(memOffset.Uint64(), length.Uint64(), codeCopy)

	return nil, nil
}

// opExtCodeHash returns the code hash of a specified account.
// There are several cases when the function is called, while we can relay everything
// to `state.GetKeccakCodeHash` function to ensure the correctness.
//
//  1. Caller tries to get the code hash of a normal contract account, state
//     should return the relative code hash and set it as the result.
//
//  2. Caller tries to get the code hash of a non-existent account, state should
//     return common.Hash{} and zero will be set as the result.
//
//  3. Caller tries to get the code hash for an account without contract code, state
//     should return emptyCodeHash(0xc5d246...) as the result.
//
//  4. Caller tries to get the code hash of a precompiled account, the result should be
//     zero or emptyCodeHash.
//
// It is worth noting that in order to avoid unnecessary create and clean, all precompile
// accounts on mainnet have been transferred 1 wei, so the return here should be
// emptyCodeHash. If the precompile account is not transferred any amount on a private or
// customized chain, the return value will be zero.
//
//  5. Caller tries to get the code hash for an account which is marked as self-destructed
//     in the current transaction, the code hash of this account should be returned.
//
//  6. Caller tries to get the code hash for an account which is marked as deleted, this
//     account should be regarded as a non-existent account and zero should be returned.
func opExtCodeHash(pc *uint64, interpreter *EVMInterpreter, scope *ScopeContext) ([]byte, error) {
	slot := scope.Stack.peek()
	address := common.Address(slot.Bytes20())
	if interpreter.evm.StateDB.Empty(address) {
		slot.Clear()
	} else {
		slot.SetBytes(interpreter.evm.StateDB.GetKeccakCodeHash(address).Bytes())
	}
	return nil, nil
}

func opGasprice(pc *uint64, interpreter *EVMInterpreter, scope *ScopeContext) ([]byte, error) {
	v, _ := uint256.FromBig(interpreter.evm.GasPrice)
	scope.Stack.push(v)
	return nil, nil
}

func opBlockhash(pc *uint64, interpreter *EVMInterpreter, scope *ScopeContext) ([]byte, error) {
	num := scope.Stack.peek()
	num64, overflow := num.Uint64WithOverflow()
	if overflow {
		num.Clear()
		return nil, nil
	}
	var upper, lower uint64
	upper = interpreter.evm.Context.BlockNumber.Uint64()
	if upper < 257 {
		lower = 0
	} else {
		lower = upper - 256
	}
	if num64 >= lower && num64 < upper {
		chainId := interpreter.evm.ChainConfig().ChainID
		chainIdBuf := make([]byte, 8)
		binary.BigEndian.PutUint64(chainIdBuf, chainId.Uint64())
		num64Buf := make([]byte, 8)
		binary.BigEndian.PutUint64(num64Buf, num64)

		if interpreter.hasher == nil {
<<<<<<< HEAD
			interpreter.hasher = sha3.NewLegacyKeccak256().(crypto.KeccakState)
=======
			interpreter.hasher = sha3.NewLegacyKeccak256().(keccakState)
>>>>>>> 4f9b2902
		} else {
			interpreter.hasher.Reset()
		}
		interpreter.hasher.Write(chainIdBuf)
		interpreter.hasher.Write(num64Buf)
		interpreter.hasher.Read(interpreter.hasherBuf[:])

		num.SetBytes(interpreter.hasherBuf[:])
	} else {
		num.Clear()
	}
	return nil, nil
}

func opCoinbase(pc *uint64, interpreter *EVMInterpreter, scope *ScopeContext) ([]byte, error) {
	scope.Stack.push(new(uint256.Int).SetBytes(interpreter.evm.Context.Coinbase.Bytes()))
	return nil, nil
}

func opTimestamp(pc *uint64, interpreter *EVMInterpreter, scope *ScopeContext) ([]byte, error) {
	scope.Stack.push(new(uint256.Int).SetUint64(interpreter.evm.Context.Time))
	return nil, nil
}

func opNumber(pc *uint64, interpreter *EVMInterpreter, scope *ScopeContext) ([]byte, error) {
	v, _ := uint256.FromBig(interpreter.evm.Context.BlockNumber)
	scope.Stack.push(v)
	return nil, nil
}

func opDifficulty(pc *uint64, interpreter *EVMInterpreter, scope *ScopeContext) ([]byte, error) {
	v, _ := uint256.FromBig(interpreter.evm.Context.Difficulty)
	scope.Stack.push(v)
	return nil, nil
}

func opRandom(pc *uint64, interpreter *EVMInterpreter, scope *ScopeContext) ([]byte, error) {
	v := new(uint256.Int).SetBytes(interpreter.evm.Context.Random.Bytes())
	scope.Stack.push(v)
	return nil, nil
}

func opGasLimit(pc *uint64, interpreter *EVMInterpreter, scope *ScopeContext) ([]byte, error) {
	scope.Stack.push(new(uint256.Int).SetUint64(interpreter.evm.Context.GasLimit))
	return nil, nil
}

func opPop(pc *uint64, interpreter *EVMInterpreter, scope *ScopeContext) ([]byte, error) {
	scope.Stack.pop()
	return nil, nil
}

func opMload(pc *uint64, interpreter *EVMInterpreter, scope *ScopeContext) ([]byte, error) {
	v := scope.Stack.peek()
	offset := int64(v.Uint64())
	v.SetBytes(scope.Memory.GetPtr(offset, 32))
	return nil, nil
}

func opMstore(pc *uint64, interpreter *EVMInterpreter, scope *ScopeContext) ([]byte, error) {
	// pop value of the stack
	mStart, val := scope.Stack.pop(), scope.Stack.pop()
	scope.Memory.Set32(mStart.Uint64(), &val)
	return nil, nil
}

func opMstore8(pc *uint64, interpreter *EVMInterpreter, scope *ScopeContext) ([]byte, error) {
	off, val := scope.Stack.pop(), scope.Stack.pop()
	scope.Memory.store[off.Uint64()] = byte(val.Uint64())
	return nil, nil
}

func opSload(pc *uint64, interpreter *EVMInterpreter, scope *ScopeContext) ([]byte, error) {
	loc := scope.Stack.peek()
	hash := common.Hash(loc.Bytes32())
	val := interpreter.evm.StateDB.GetState(scope.Contract.Address(), hash)
	loc.SetBytes(val.Bytes())
	return nil, nil
}

func opSstore(pc *uint64, interpreter *EVMInterpreter, scope *ScopeContext) ([]byte, error) {
	if interpreter.readOnly {
		return nil, ErrWriteProtection
	}
	loc := scope.Stack.pop()
	val := scope.Stack.pop()
	interpreter.evm.StateDB.SetState(scope.Contract.Address(), loc.Bytes32(), val.Bytes32())
	return nil, nil
}

func opJump(pc *uint64, interpreter *EVMInterpreter, scope *ScopeContext) ([]byte, error) {
	if interpreter.evm.abort.Load() {
		return nil, errStopToken
	}
	pos := scope.Stack.pop()
	if !scope.Contract.validJumpdest(&pos) {
		return nil, ErrInvalidJump
	}
	*pc = pos.Uint64() - 1 // pc will be increased by the interpreter loop
	return nil, nil
}

func opJumpi(pc *uint64, interpreter *EVMInterpreter, scope *ScopeContext) ([]byte, error) {
	if interpreter.evm.abort.Load() {
		return nil, errStopToken
	}
	pos, cond := scope.Stack.pop(), scope.Stack.pop()
	if !cond.IsZero() {
		if !scope.Contract.validJumpdest(&pos) {
			return nil, ErrInvalidJump
		}
		*pc = pos.Uint64() - 1 // pc will be increased by the interpreter loop
	}
	return nil, nil
}

func opJumpdest(pc *uint64, interpreter *EVMInterpreter, scope *ScopeContext) ([]byte, error) {
	return nil, nil
}

func opPc(pc *uint64, interpreter *EVMInterpreter, scope *ScopeContext) ([]byte, error) {
	scope.Stack.push(new(uint256.Int).SetUint64(*pc))
	return nil, nil
}

func opMsize(pc *uint64, interpreter *EVMInterpreter, scope *ScopeContext) ([]byte, error) {
	scope.Stack.push(new(uint256.Int).SetUint64(uint64(scope.Memory.Len())))
	return nil, nil
}

func opGas(pc *uint64, interpreter *EVMInterpreter, scope *ScopeContext) ([]byte, error) {
	scope.Stack.push(new(uint256.Int).SetUint64(scope.Contract.Gas))
	return nil, nil
}

func opCreate(pc *uint64, interpreter *EVMInterpreter, scope *ScopeContext) ([]byte, error) {
	if interpreter.readOnly {
		return nil, ErrWriteProtection
	}
	var (
		value        = scope.Stack.pop()
		offset, size = scope.Stack.pop(), scope.Stack.pop()
		input        = scope.Memory.GetCopy(int64(offset.Uint64()), int64(size.Uint64()))
		gas          = scope.Contract.Gas
	)
	if interpreter.evm.chainRules.IsEIP150 {
		gas -= gas / 64
	}
	// reuse size int for stackvalue
	stackvalue := size

	scope.Contract.UseGas(gas)
	//TODO: use uint256.Int instead of converting with toBig()
	var bigVal = big0
	if !value.IsZero() {
		bigVal = value.ToBig()
	}

	res, addr, returnGas, suberr := interpreter.evm.Create(scope.Contract, input, gas, bigVal)
	// Push item on the stack based on the returned error. If the ruleset is
	// homestead we must check for CodeStoreOutOfGasError (homestead only
	// rule) and treat as an error, if the ruleset is frontier we must
	// ignore this error and pretend the operation was successful.
	if interpreter.evm.chainRules.IsHomestead && suberr == ErrCodeStoreOutOfGas {
		stackvalue.Clear()
	} else if suberr != nil && suberr != ErrCodeStoreOutOfGas {
		stackvalue.Clear()
	} else {
		stackvalue.SetBytes(addr.Bytes())
	}
	scope.Stack.push(&stackvalue)
	scope.Contract.Gas += returnGas

	if suberr == ErrExecutionReverted {
		interpreter.returnData = res // set REVERT data to return data buffer
		return res, nil
	}
	interpreter.returnData = nil // clear dirty return data buffer
	return nil, nil
}

func opCreate2(pc *uint64, interpreter *EVMInterpreter, scope *ScopeContext) ([]byte, error) {
	if interpreter.readOnly {
		return nil, ErrWriteProtection
	}
	var (
		endowment    = scope.Stack.pop()
		offset, size = scope.Stack.pop(), scope.Stack.pop()
		salt         = scope.Stack.pop()
		input        = scope.Memory.GetCopy(int64(offset.Uint64()), int64(size.Uint64()))
		gas          = scope.Contract.Gas
	)
	// Apply EIP150
	gas -= gas / 64
	scope.Contract.UseGas(gas)
	// reuse size int for stackvalue
	stackvalue := size
	//TODO: use uint256.Int instead of converting with toBig()
	bigEndowment := big0
	if !endowment.IsZero() {
		bigEndowment = endowment.ToBig()
	}
	res, addr, returnGas, suberr := interpreter.evm.Create2(scope.Contract, input, gas,
		bigEndowment, &salt)
	// Push item on the stack based on the returned error.
	if suberr != nil {
		stackvalue.Clear()
	} else {
		stackvalue.SetBytes(addr.Bytes())
	}
	scope.Stack.push(&stackvalue)
	scope.Contract.Gas += returnGas

	if suberr == ErrExecutionReverted {
		interpreter.returnData = res // set REVERT data to return data buffer
		return res, nil
	}
	interpreter.returnData = nil // clear dirty return data buffer
	return nil, nil
}

func opCall(pc *uint64, interpreter *EVMInterpreter, scope *ScopeContext) ([]byte, error) {
	stack := scope.Stack
	// Pop gas. The actual gas in interpreter.evm.callGasTemp.
	// We can use this as a temporary value
	temp := stack.pop()
	gas := interpreter.evm.callGasTemp
	// Pop other call parameters.
	addr, value, inOffset, inSize, retOffset, retSize := stack.pop(), stack.pop(), stack.pop(), stack.pop(), stack.pop(), stack.pop()
	toAddr := common.Address(addr.Bytes20())
	// Get the arguments from the memory.
	args := scope.Memory.GetPtr(int64(inOffset.Uint64()), int64(inSize.Uint64()))

	if interpreter.readOnly && !value.IsZero() {
		return nil, ErrWriteProtection
	}
	var bigVal = big0
	//TODO: use uint256.Int instead of converting with toBig()
	// By using big0 here, we save an alloc for the most common case (non-ether-transferring contract calls),
	// but it would make more sense to extend the usage of uint256.Int
	if !value.IsZero() {
		gas += params.CallStipend
		bigVal = value.ToBig()
	}

	ret, returnGas, err := interpreter.evm.Call(scope.Contract, toAddr, args, gas, bigVal)

	if err != nil {
		temp.Clear()
	} else {
		temp.SetOne()
	}
	stack.push(&temp)
	if err == nil || err == ErrExecutionReverted {
		scope.Memory.Set(retOffset.Uint64(), retSize.Uint64(), ret)
	}
	scope.Contract.Gas += returnGas

	interpreter.returnData = ret
	return ret, nil
}

func opCallCode(pc *uint64, interpreter *EVMInterpreter, scope *ScopeContext) ([]byte, error) {
	// Pop gas. The actual gas is in interpreter.evm.callGasTemp.
	stack := scope.Stack
	// We use it as a temporary value
	temp := stack.pop()
	gas := interpreter.evm.callGasTemp
	// Pop other call parameters.
	addr, value, inOffset, inSize, retOffset, retSize := stack.pop(), stack.pop(), stack.pop(), stack.pop(), stack.pop(), stack.pop()
	toAddr := common.Address(addr.Bytes20())
	// Get arguments from the memory.
	args := scope.Memory.GetPtr(int64(inOffset.Uint64()), int64(inSize.Uint64()))

	//TODO: use uint256.Int instead of converting with toBig()
	var bigVal = big0
	if !value.IsZero() {
		gas += params.CallStipend
		bigVal = value.ToBig()
	}

	ret, returnGas, err := interpreter.evm.CallCode(scope.Contract, toAddr, args, gas, bigVal)
	if err != nil {
		temp.Clear()
	} else {
		temp.SetOne()
	}
	stack.push(&temp)
	if err == nil || err == ErrExecutionReverted {
		scope.Memory.Set(retOffset.Uint64(), retSize.Uint64(), ret)
	}
	scope.Contract.Gas += returnGas

	interpreter.returnData = ret
	return ret, nil
}

func opDelegateCall(pc *uint64, interpreter *EVMInterpreter, scope *ScopeContext) ([]byte, error) {
	stack := scope.Stack
	// Pop gas. The actual gas is in interpreter.evm.callGasTemp.
	// We use it as a temporary value
	temp := stack.pop()
	gas := interpreter.evm.callGasTemp
	// Pop other call parameters.
	addr, inOffset, inSize, retOffset, retSize := stack.pop(), stack.pop(), stack.pop(), stack.pop(), stack.pop()
	toAddr := common.Address(addr.Bytes20())
	// Get arguments from the memory.
	args := scope.Memory.GetPtr(int64(inOffset.Uint64()), int64(inSize.Uint64()))

	ret, returnGas, err := interpreter.evm.DelegateCall(scope.Contract, toAddr, args, gas)
	if err != nil {
		temp.Clear()
	} else {
		temp.SetOne()
	}
	stack.push(&temp)
	if err == nil || err == ErrExecutionReverted {
		scope.Memory.Set(retOffset.Uint64(), retSize.Uint64(), ret)
	}
	scope.Contract.Gas += returnGas

	interpreter.returnData = ret
	return ret, nil
}

func opStaticCall(pc *uint64, interpreter *EVMInterpreter, scope *ScopeContext) ([]byte, error) {
	// Pop gas. The actual gas is in interpreter.evm.callGasTemp.
	stack := scope.Stack
	// We use it as a temporary value
	temp := stack.pop()
	gas := interpreter.evm.callGasTemp
	// Pop other call parameters.
	addr, inOffset, inSize, retOffset, retSize := stack.pop(), stack.pop(), stack.pop(), stack.pop(), stack.pop()
	toAddr := common.Address(addr.Bytes20())
	// Get arguments from the memory.
	args := scope.Memory.GetPtr(int64(inOffset.Uint64()), int64(inSize.Uint64()))

	ret, returnGas, err := interpreter.evm.StaticCall(scope.Contract, toAddr, args, gas)
	if err != nil {
		temp.Clear()
	} else {
		temp.SetOne()
	}
	stack.push(&temp)
	if err == nil || err == ErrExecutionReverted {
		scope.Memory.Set(retOffset.Uint64(), retSize.Uint64(), ret)
	}
	scope.Contract.Gas += returnGas

	interpreter.returnData = ret
	return ret, nil
}

func opReturn(pc *uint64, interpreter *EVMInterpreter, scope *ScopeContext) ([]byte, error) {
	offset, size := scope.Stack.pop(), scope.Stack.pop()
	ret := scope.Memory.GetPtr(int64(offset.Uint64()), int64(size.Uint64()))

	return ret, errStopToken
}

func opRevert(pc *uint64, interpreter *EVMInterpreter, scope *ScopeContext) ([]byte, error) {
	offset, size := scope.Stack.pop(), scope.Stack.pop()
	ret := scope.Memory.GetPtr(int64(offset.Uint64()), int64(size.Uint64()))

	interpreter.returnData = ret
	return ret, ErrExecutionReverted
}

func opUndefined(pc *uint64, interpreter *EVMInterpreter, scope *ScopeContext) ([]byte, error) {
	return nil, &ErrInvalidOpCode{opcode: OpCode(scope.Contract.Code[*pc])}
}

func opStop(pc *uint64, interpreter *EVMInterpreter, scope *ScopeContext) ([]byte, error) {
	return nil, errStopToken
}

func opSelfdestruct(pc *uint64, interpreter *EVMInterpreter, scope *ScopeContext) ([]byte, error) {
	if interpreter.readOnly {
		return nil, ErrWriteProtection
	}
	beneficiary := scope.Stack.pop()
	balance := interpreter.evm.StateDB.GetBalance(scope.Contract.Address())
	interpreter.evm.StateDB.AddBalance(beneficiary.Bytes20(), balance)
	interpreter.evm.StateDB.SelfDestruct(scope.Contract.Address())
	if tracer := interpreter.evm.Config.Tracer; tracer != nil {
		tracer.CaptureEnter(SELFDESTRUCT, scope.Contract.Address(), beneficiary.Bytes20(), []byte{}, 0, balance)
		tracer.CaptureExit([]byte{}, 0, nil)
	}
	return nil, errStopToken
}

func opSelfdestruct6780(pc *uint64, interpreter *EVMInterpreter, scope *ScopeContext) ([]byte, error) {
	if interpreter.readOnly {
		return nil, ErrWriteProtection
	}
	beneficiary := scope.Stack.pop()
	balance := interpreter.evm.StateDB.GetBalance(scope.Contract.Address())
	interpreter.evm.StateDB.SubBalance(scope.Contract.Address(), balance)
	interpreter.evm.StateDB.AddBalance(beneficiary.Bytes20(), balance)
	interpreter.evm.StateDB.Selfdestruct6780(scope.Contract.Address())
	if tracer := interpreter.evm.Config.Tracer; tracer != nil {
		tracer.CaptureEnter(SELFDESTRUCT, scope.Contract.Address(), beneficiary.Bytes20(), []byte{}, 0, balance)
		tracer.CaptureExit([]byte{}, 0, nil)
	}
	return nil, errStopToken
}

// following functions are used by the instruction jump  table

// make log instruction function
func makeLog(size int) executionFunc {
	return func(pc *uint64, interpreter *EVMInterpreter, scope *ScopeContext) ([]byte, error) {
		if interpreter.readOnly {
			return nil, ErrWriteProtection
		}
		topics := make([]common.Hash, size)
		stack := scope.Stack
		mStart, mSize := stack.pop(), stack.pop()
		for i := 0; i < size; i++ {
			addr := stack.pop()
			topics[i] = addr.Bytes32()
		}

		d := scope.Memory.GetCopy(int64(mStart.Uint64()), int64(mSize.Uint64()))
		interpreter.evm.StateDB.AddLog(&types.Log{
			Address: scope.Contract.Address(),
			Topics:  topics,
			Data:    d,
			// This is a non-consensus field, but assigned here because
			// core/state doesn't know the current block number.
			BlockNumber: interpreter.evm.Context.BlockNumber.Uint64(),
		})

		return nil, nil
	}
}

// opPush1 is a specialized version of pushN
func opPush1(pc *uint64, interpreter *EVMInterpreter, scope *ScopeContext) ([]byte, error) {
	var (
		codeLen = uint64(len(scope.Contract.Code))
		integer = new(uint256.Int)
	)
	*pc += 1
	if *pc < codeLen {
		scope.Stack.push(integer.SetUint64(uint64(scope.Contract.Code[*pc])))
	} else {
		scope.Stack.push(integer.Clear())
	}
	return nil, nil
}

// make push instruction function
func makePush(size uint64, pushByteSize int) executionFunc {
	return func(pc *uint64, interpreter *EVMInterpreter, scope *ScopeContext) ([]byte, error) {
		codeLen := len(scope.Contract.Code)

		startMin := codeLen
		if int(*pc+1) < startMin {
			startMin = int(*pc + 1)
		}

		endMin := codeLen
		if startMin+pushByteSize < endMin {
			endMin = startMin + pushByteSize
		}

		integer := new(uint256.Int)
		scope.Stack.push(integer.SetBytes(common.RightPadBytes(
			scope.Contract.Code[startMin:endMin], pushByteSize)))

		*pc += size
		return nil, nil
	}
}

// make dup instruction function
func makeDup(size int64) executionFunc {
	return func(pc *uint64, interpreter *EVMInterpreter, scope *ScopeContext) ([]byte, error) {
		scope.Stack.dup(int(size))
		return nil, nil
	}
}

// make swap instruction function
func makeSwap(size int64) executionFunc {
	// switch n + 1 otherwise n would be swapped with n
	size++
	return func(pc *uint64, interpreter *EVMInterpreter, scope *ScopeContext) ([]byte, error) {
		scope.Stack.swap(int(size))
		return nil, nil
	}
}<|MERGE_RESOLUTION|>--- conflicted
+++ resolved
@@ -457,11 +457,7 @@
 		binary.BigEndian.PutUint64(num64Buf, num64)
 
 		if interpreter.hasher == nil {
-<<<<<<< HEAD
 			interpreter.hasher = sha3.NewLegacyKeccak256().(crypto.KeccakState)
-=======
-			interpreter.hasher = sha3.NewLegacyKeccak256().(keccakState)
->>>>>>> 4f9b2902
 		} else {
 			interpreter.hasher.Reset()
 		}
