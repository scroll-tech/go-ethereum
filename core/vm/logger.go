// Copyright 2015 The go-ethereum Authors
// This file is part of the go-ethereum library.
//
// The go-ethereum library is free software: you can redistribute it and/or modify
// it under the terms of the GNU Lesser General Public License as published by
// the Free Software Foundation, either version 3 of the License, or
// (at your option) any later version.
//
// The go-ethereum library is distributed in the hope that it will be useful,
// but WITHOUT ANY WARRANTY; without even the implied warranty of
// MERCHANTABILITY or FITNESS FOR A PARTICULAR PURPOSE. See the
// GNU Lesser General Public License for more details.
//
// You should have received a copy of the GNU Lesser General Public License
// along with the go-ethereum library. If not, see <http://www.gnu.org/licenses/>.

package vm

import (
	"encoding/hex"
	"fmt"
	"io"
	"math/big"
	"strings"
	"time"

	"github.com/holiman/uint256"
	"github.com/scroll-tech/go-ethereum/common"
	"github.com/scroll-tech/go-ethereum/common/hexutil"
	"github.com/scroll-tech/go-ethereum/common/math"
	"github.com/scroll-tech/go-ethereum/core/types"
	"github.com/scroll-tech/go-ethereum/log"
	"github.com/scroll-tech/go-ethereum/params"
)

// Storage represents a contract's storage.
type Storage map[common.Hash]common.Hash

// Copy duplicates the current storage.
func (s Storage) Copy() Storage {
	cpy := make(Storage)
	for key, value := range s {
		cpy[key] = value
	}
	return cpy
}

// LogConfig are the configuration options for structured logger the EVM
type LogConfig struct {
	EnableMemory     bool // enable memory capture
	DisableStack     bool // disable stack capture
	DisableStorage   bool // disable storage capture
	EnableReturnData bool // enable return data capture
	Debug            bool // print output during capture end
	Limit            int  // maximum length of output, but zero means unlimited
	// Chain overrides, can be used to execute a trace using future fork rules
	Overrides *params.ChainConfig `json:"overrides,omitempty"`
}

//go:generate gencodec -type StructLog -field-override structLogMarshaling -out gen_structlog.go

// StructLog is emitted to the EVM each cycle and lists information about the current internal state
// prior to the execution of the statement.
type StructLog struct {
	Pc            uint64                      `json:"pc"`
	Op            OpCode                      `json:"op"`
	Gas           uint64                      `json:"gas"`
	GasCost       uint64                      `json:"gasCost"`
	Memory        []byte                      `json:"memory"`
	MemorySize    int                         `json:"memSize"`
	Stack         []uint256.Int               `json:"stack"`
	ReturnData    []byte                      `json:"returnData"`
	Storage       map[common.Hash]common.Hash `json:"-"`
	Depth         int                         `json:"depth"`
	RefundCounter uint64                      `json:"refund"`
	ExtraData     *types.ExtraData            `json:"extraData"`
	Err           error                       `json:"-"`
}

// overrides for gencodec
type structLogMarshaling struct {
	Gas         math.HexOrDecimal64
	GasCost     math.HexOrDecimal64
	Memory      hexutil.Bytes
	ReturnData  hexutil.Bytes
	OpName      string `json:"opName"` // adds call to OpName() in MarshalJSON
	ErrorString string `json:"error"`  // adds call to ErrorString() in MarshalJSON
}

// OpName formats the operand name in a human-readable format.
func (s *StructLog) OpName() string {
	return s.Op.String()
}

// ErrorString formats the log's error as a string.
func (s *StructLog) ErrorString() string {
	if s.Err != nil {
		return s.Err.Error()
	}
	return ""
}

// EVMLogger is used to collect execution traces from an EVM transaction
// execution. CaptureState is called for each step of the VM with the
// current VM state.
// Note that reference types are actual VM data structures; make copies
// if you need to retain them beyond the current call.
type EVMLogger interface {
	CaptureStart(env *EVM, from common.Address, to common.Address, create bool, input []byte, gas uint64, value *big.Int)
	CaptureState(pc uint64, op OpCode, gas, cost uint64, scope *ScopeContext, rData []byte, depth int, err error)
	CaptureStateAfter(pc uint64, op OpCode, gas, cost uint64, scope *ScopeContext, rData []byte, depth int, err error)
	CaptureEnter(typ OpCode, from common.Address, to common.Address, input []byte, gas uint64, value *big.Int)
	CaptureExit(output []byte, gasUsed uint64, err error)
	CaptureFault(pc uint64, op OpCode, gas, cost uint64, scope *ScopeContext, depth int, err error)
	CaptureEnd(output []byte, gasUsed uint64, t time.Duration, err error)
}

// StructLogger is an EVM state logger and implements EVMLogger.
//
// StructLogger can capture state based on the given Log configuration and also keeps
// a track record of modified storage which is used in reporting snapshots of the
// contract their storage.
type StructLogger struct {
	cfg LogConfig
	env *EVM

<<<<<<< HEAD
	states       map[common.Address]struct{}
=======
>>>>>>> 0d3f9715
	storage      map[common.Address]Storage
	accFromProof [][]byte
	accToProof   [][]byte
	stateRoot    *common.Hash

	logs   []StructLog
	output []byte
	err    error
}

// NewStructLogger returns a new logger
func NewStructLogger(cfg *LogConfig) *StructLogger {
	logger := &StructLogger{
		storage: make(map[common.Address]Storage),
		states:  make(map[common.Address]struct{}),
	}
	if cfg != nil {
		logger.cfg = *cfg
	}
	return logger
}

// Reset clears the data held by the logger.
func (l *StructLogger) Reset() {
	l.storage = make(map[common.Address]Storage)
	l.states = make(map[common.Address]struct{})
	l.output = make([]byte, 0)
	l.logs = l.logs[:0]
	l.err = nil
	l.stateRoot = nil
	l.accFromProof = nil
	l.accToProof = nil
}

// CaptureStart implements the EVMLogger interface to initialize the tracing operation.
func (l *StructLogger) CaptureStart(env *EVM, from common.Address, to common.Address, create bool, input []byte, gas uint64, value *big.Int) {
	l.env = env

	log.Info("capture address", "from", from, "to", to)
	pf, err := env.StateDB.GetProof(from)
	if err != nil {
		log.Warn("Failed to get base proof", "from", from.String(), " err", err)
	}
	l.accFromProof = pf

	l.accToProof, err = env.StateDB.GetProof(to)
	if err != nil {
		log.Warn("Failed to get base proof", "to", to.String(), " err", err)
	}

<<<<<<< HEAD
	l.states[from] = struct{}{}
	l.states[to] = struct{}{}

=======
>>>>>>> 0d3f9715
	root := env.StateDB.GetRootHash()
	l.stateRoot = &root
}

// CaptureState logs a new structured log message and pushes it out to the environment
//
// CaptureState also tracks SLOAD/SSTORE ops to track storage change.
func (l *StructLogger) CaptureState(pc uint64, op OpCode, gas, cost uint64, scope *ScopeContext, rData []byte, depth int, err error) {
	memory := scope.Memory
	stack := scope.Stack
	contract := scope.Contract
	// check if already accumulated the specified number of logs
	if l.cfg.Limit != 0 && l.cfg.Limit <= len(l.logs) {
		return
	}
	// Copy a snapshot of the current memory state to a new buffer
	var mem []byte
	if l.cfg.EnableMemory {
		mem = make([]byte, len(memory.Data()))
		copy(mem, memory.Data())
	}
	// Copy a snapshot of the current stack state to a new buffer
	var stck []uint256.Int
	if !l.cfg.DisableStack {
		stck = make([]uint256.Int, len(stack.Data()))
		for i, item := range stack.Data() {
			stck[i] = item
		}
	}
	// Copy a snapshot of the current storage to a new container
	var (
		storage   Storage
		extraData *types.ExtraData
	)
	if !l.cfg.DisableStorage && (op == SLOAD || op == SSTORE) {
		// initialise new changed values storage container for this contract
		// if not present.
		if l.storage[contract.Address()] == nil {
			l.storage[contract.Address()] = make(Storage)
		}
		// capture SLOAD opcodes and record the read entry in the local storage
		if op == SLOAD && stack.len() >= 1 {
			var (
				address = common.Hash(stack.data[stack.len()-1].Bytes32())
				value   = l.env.StateDB.GetState(contract.Address(), address)
			)
			l.storage[contract.Address()][address] = value
			storage = l.storage[contract.Address()].Copy()

			extraData = types.NewExtraData()
			if err := traceStorageProof(l, scope, extraData); err != nil {
				log.Warn("Failed to get proof", "contract address", contract.Address().String(), "key", address.String(), "err", err)
			}

		} else if op == SSTORE && stack.len() >= 2 {
			// capture SSTORE opcodes and record the written entry in the local storage.
			var (
				value   = common.Hash(stack.data[stack.len()-2].Bytes32())
				address = common.Hash(stack.data[stack.len()-1].Bytes32())
			)
			l.storage[contract.Address()][address] = value
			storage = l.storage[contract.Address()].Copy()

			log.Info("SSTORE", "contract", contract.Address())
			extraData = types.NewExtraData()
			if err := traceStorageProof(l, scope, extraData); err != nil {
				log.Warn("Failed to get proof", "contract address", contract.Address().String(), "key", address.String(), "err", err)
			}
		}
	}
	var rdata []byte
	if l.cfg.EnableReturnData {
		rdata = make([]byte, len(rData))
		copy(rdata, rData)
	}

	// create a new snapshot of the EVM.
	log := StructLog{pc, op, gas, cost, mem, memory.Len(), stck, rdata, storage, depth, l.env.StateDB.GetRefund(), extraData, err}
	l.logs = append(l.logs, log)
}

// CaptureStateAfter for special needs, tracks SSTORE ops and records the storage change.
func (l *StructLogger) CaptureStateAfter(pc uint64, op OpCode, gas, cost uint64, scope *ScopeContext, rData []byte, depth int, err error) {
	// check if already accumulated the specified number of logs
	if l.cfg.Limit != 0 && l.cfg.Limit <= len(l.logs) {
		return
	}

	execFuncList, ok := OpcodeExecs[op]
	if !ok {
		return
	}
	extraData := types.NewExtraData()
	// execute trace func list.
	for _, exec := range execFuncList {
		if err = exec(l, scope, extraData); err != nil {
			log.Error("Failed to trace data", "opcode", op.String(), "err", err)
		}
	}

	log := StructLog{pc, op, gas, cost, nil, scope.Memory.Len(), nil, nil, nil, depth, l.env.StateDB.GetRefund(), extraData, err}
	l.logs = append(l.logs, log)
}

// CaptureFault implements the EVMLogger interface to trace an execution fault
// while running an opcode.
func (l *StructLogger) CaptureFault(pc uint64, op OpCode, gas, cost uint64, scope *ScopeContext, depth int, err error) {
}

// CaptureEnd is called after the call finishes to finalize the tracing.
func (l *StructLogger) CaptureEnd(output []byte, gasUsed uint64, t time.Duration, err error) {
	l.output = output
	l.err = err
	if l.cfg.Debug {
		fmt.Printf("0x%x\n", output)
		if err != nil {
			fmt.Printf(" error: %v\n", err)
		}
	}
}

func (l *StructLogger) CaptureEnter(typ OpCode, from common.Address, to common.Address, input []byte, gas uint64, value *big.Int) {
}

func (l *StructLogger) CaptureExit(output []byte, gasUsed uint64, err error) {}

<<<<<<< HEAD
// CaptureFinal is used to collect all "touched" accounts just after all modification to state has finished
func (l *StructLogger) UpdatedAccounts() (output map[common.Address]*types.StateAccount) {
	output = make(map[common.Address]*types.StateAccount)

	for addr := range l.states {

		acc := l.env.StateDB.GetStateData(addr)
		if acc == nil {
			log.Error("Failed to query data", "account addr", addr)
		} else {
			//deep copy is required, except for codehash (it should not change)
			output[addr] = &types.StateAccount{
				Nonce:    acc.Nonce,
				Balance:  big.NewInt(0).Set(acc.Balance),
				Root:     acc.Root,
				CodeHash: acc.CodeHash,
			}
		}
	}

	return
}

=======
>>>>>>> 0d3f9715
// BaseProofs returns the account proof of 2 accounts which must being mutated in tx (from and to)
func (l *StructLogger) BaseProofs() ([][]byte, [][]byte) { return l.accFromProof, l.accToProof }

// StateRootBefore returns the root of state before execution begins
func (l *StructLogger) StateRootBefore() *common.Hash { return l.stateRoot }

// StructLogs returns the captured log entries.
func (l *StructLogger) StructLogs() []StructLog { return l.logs }

// Error returns the VM error captured by the trace.
func (l *StructLogger) Error() error { return l.err }

// Output returns the VM return value captured by the trace.
func (l *StructLogger) Output() []byte { return l.output }

// WriteTrace writes a formatted trace to the given writer
func WriteTrace(writer io.Writer, logs []StructLog) {
	for _, log := range logs {
		fmt.Fprintf(writer, "%-16spc=%08d gas=%v cost=%v", log.Op, log.Pc, log.Gas, log.GasCost)
		if log.Err != nil {
			fmt.Fprintf(writer, " ERROR: %v", log.Err)
		}
		fmt.Fprintln(writer)

		if len(log.Stack) > 0 {
			fmt.Fprintln(writer, "Stack:")
			for i := len(log.Stack) - 1; i >= 0; i-- {
				fmt.Fprintf(writer, "%08d  %s\n", len(log.Stack)-i-1, log.Stack[i].Hex())
			}
		}
		if len(log.Memory) > 0 {
			fmt.Fprintln(writer, "Memory:")
			fmt.Fprint(writer, hex.Dump(log.Memory))
		}
		if len(log.Storage) > 0 {
			fmt.Fprintln(writer, "Storage:")
			for h, item := range log.Storage {
				fmt.Fprintf(writer, "%x: %x\n", h, item)
			}
		}
		if len(log.ReturnData) > 0 {
			fmt.Fprintln(writer, "ReturnData:")
			fmt.Fprint(writer, hex.Dump(log.ReturnData))
		}
		fmt.Fprintln(writer)
	}
}

// WriteLogs writes vm logs in a readable format to the given writer
func WriteLogs(writer io.Writer, logs []*types.Log) {
	for _, log := range logs {
		fmt.Fprintf(writer, "LOG%d: %x bn=%d txi=%x\n", len(log.Topics), log.Address, log.BlockNumber, log.TxIndex)

		for i, topic := range log.Topics {
			fmt.Fprintf(writer, "%08d  %x\n", i, topic)
		}

		fmt.Fprint(writer, hex.Dump(log.Data))
		fmt.Fprintln(writer)
	}
}

type mdLogger struct {
	out io.Writer
	cfg *LogConfig
	env *EVM
}

// NewMarkdownLogger creates a logger which outputs information in a format adapted
// for human readability, and is also a valid markdown table
func NewMarkdownLogger(cfg *LogConfig, writer io.Writer) *mdLogger {
	l := &mdLogger{out: writer, cfg: cfg}
	if l.cfg == nil {
		l.cfg = &LogConfig{}
	}
	return l
}

func (t *mdLogger) CaptureStart(env *EVM, from common.Address, to common.Address, create bool, input []byte, gas uint64, value *big.Int) {
	t.env = env
	if !create {
		fmt.Fprintf(t.out, "From: `%v`\nTo: `%v`\nData: `0x%x`\nGas: `%d`\nValue `%v` wei\n",
			from.String(), to.String(),
			input, gas, value)
	} else {
		fmt.Fprintf(t.out, "From: `%v`\nCreate at: `%v`\nData: `0x%x`\nGas: `%d`\nValue `%v` wei\n",
			from.String(), to.String(),
			input, gas, value)
	}

	fmt.Fprintf(t.out, `
|  Pc   |      Op     | Cost |   Stack   |   RStack  |  Refund |
|-------|-------------|------|-----------|-----------|---------|
`)
}

// CaptureState also tracks SLOAD/SSTORE ops to track storage change.
func (t *mdLogger) CaptureState(pc uint64, op OpCode, gas, cost uint64, scope *ScopeContext, rData []byte, depth int, err error) {
	stack := scope.Stack
	fmt.Fprintf(t.out, "| %4d  | %10v  |  %3d |", pc, op, cost)

	if !t.cfg.DisableStack {
		// format stack
		var a []string
		for _, elem := range stack.data {
			a = append(a, elem.Hex())
		}
		b := fmt.Sprintf("[%v]", strings.Join(a, ","))
		fmt.Fprintf(t.out, "%10v |", b)
	}
	fmt.Fprintf(t.out, "%10v |", t.env.StateDB.GetRefund())
	fmt.Fprintln(t.out, "")
	if err != nil {
		fmt.Fprintf(t.out, "Error: %v\n", err)
	}
}

// CaptureStateAfter for special needs, tracks SSTORE ops and records the storage change.
func (t *mdLogger) CaptureStateAfter(pc uint64, op OpCode, gas, cost uint64, scope *ScopeContext, rData []byte, depth int, err error) {
}

func (t *mdLogger) CaptureFault(pc uint64, op OpCode, gas, cost uint64, scope *ScopeContext, depth int, err error) {
	fmt.Fprintf(t.out, "\nError: at pc=%d, op=%v: %v\n", pc, op, err)
}

func (t *mdLogger) CaptureEnd(output []byte, gasUsed uint64, tm time.Duration, err error) {
	fmt.Fprintf(t.out, "\nOutput: `0x%x`\nConsumed gas: `%d`\nError: `%v`\n",
		output, gasUsed, err)
}

func (t *mdLogger) CaptureEnter(typ OpCode, from common.Address, to common.Address, input []byte, gas uint64, value *big.Int) {
}

func (t *mdLogger) CaptureExit(output []byte, gasUsed uint64, err error) {}

// FormatLogs formats EVM returned structured logs for json output
func FormatLogs(logs []StructLog) []types.StructLogRes {
	formatted := make([]types.StructLogRes, len(logs))
	for index, trace := range logs {
		formatted[index] = types.StructLogRes{
			Pc:      trace.Pc,
			Op:      trace.Op.String(),
			Gas:     trace.Gas,
			GasCost: trace.GasCost,
			Depth:   trace.Depth,
			Error:   trace.ErrorString(),
		}
		if len(trace.Stack) != 0 {
			stack := make([]string, len(trace.Stack))
			for i, stackValue := range trace.Stack {
				stack[i] = stackValue.Hex()
			}
			formatted[index].Stack = &stack
		}
		if len(trace.Memory) != 0 {
			memory := make([]string, 0, (len(trace.Memory)+31)/32)
			for i := 0; i+32 <= len(trace.Memory); i += 32 {
				bytes := new(big.Int).SetBytes(trace.Memory[i : i+32]).Bytes()
				memory = append(memory, hexutil.Encode(bytes))
			}
			formatted[index].Memory = &memory
		}
		if len(trace.Storage) != 0 {
			storage := make(map[string]string)
			for i, storageValue := range trace.Storage {
				storage[fmt.Sprintf("%x", i)] = fmt.Sprintf("%x", storageValue)
			}
			formatted[index].Storage = &storage
		}
		if trace.ExtraData != nil {
			formatted[index].ExtraData = trace.ExtraData.SealExtraData()
		}
	}
	return formatted
}<|MERGE_RESOLUTION|>--- conflicted
+++ resolved
@@ -124,10 +124,7 @@
 	cfg LogConfig
 	env *EVM
 
-<<<<<<< HEAD
 	states       map[common.Address]struct{}
-=======
->>>>>>> 0d3f9715
 	storage      map[common.Address]Storage
 	accFromProof [][]byte
 	accToProof   [][]byte
@@ -178,12 +175,9 @@
 		log.Warn("Failed to get base proof", "to", to.String(), " err", err)
 	}
 
-<<<<<<< HEAD
 	l.states[from] = struct{}{}
 	l.states[to] = struct{}{}
 
-=======
->>>>>>> 0d3f9715
 	root := env.StateDB.GetRootHash()
 	l.stateRoot = &root
 }
@@ -310,7 +304,6 @@
 
 func (l *StructLogger) CaptureExit(output []byte, gasUsed uint64, err error) {}
 
-<<<<<<< HEAD
 // CaptureFinal is used to collect all "touched" accounts just after all modification to state has finished
 func (l *StructLogger) UpdatedAccounts() (output map[common.Address]*types.StateAccount) {
 	output = make(map[common.Address]*types.StateAccount)
@@ -334,8 +327,6 @@
 	return
 }
 
-=======
->>>>>>> 0d3f9715
 // BaseProofs returns the account proof of 2 accounts which must being mutated in tx (from and to)
 func (l *StructLogger) BaseProofs() ([][]byte, [][]byte) { return l.accFromProof, l.accToProof }
 
