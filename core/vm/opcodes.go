--- conflicted
+++ resolved
@@ -120,12 +120,9 @@
 	MSIZE    OpCode = 0x59
 	GAS      OpCode = 0x5a
 	JUMPDEST OpCode = 0x5b
-<<<<<<< HEAD
 	TLOAD    OpCode = 0x5c
 	TSTORE   OpCode = 0x5d
-=======
 	MCOPY    OpCode = 0x5e
->>>>>>> 005db037
 	PUSH0    OpCode = 0x5f
 )
 
@@ -308,12 +305,9 @@
 	MSIZE:    "MSIZE",
 	GAS:      "GAS",
 	JUMPDEST: "JUMPDEST",
-<<<<<<< HEAD
 	TLOAD:    "TLOAD",
 	TSTORE:   "TSTORE",
-=======
 	MCOPY:    "MCOPY",
->>>>>>> 005db037
 	PUSH0:    "PUSH0",
 
 	// 0x60 range - push.
@@ -478,12 +472,9 @@
 	"MSIZE":          MSIZE,
 	"GAS":            GAS,
 	"JUMPDEST":       JUMPDEST,
-<<<<<<< HEAD
 	"TLOAD":          TLOAD,
 	"TSTORE":         TSTORE,
-=======
 	"MCOPY":          MCOPY,
->>>>>>> 005db037
 	"PUSH0":          PUSH0,
 	"PUSH1":          PUSH1,
 	"PUSH2":          PUSH2,
