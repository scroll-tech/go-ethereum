--- conflicted
+++ resolved
@@ -226,7 +226,7 @@
 	// simply let them run simultaneously. If messages are missing in DA syncing, it will be handled by the syncing pipeline
 	// by waiting and retrying.
 	if config.EnableDASyncing {
-		eth.syncingPipeline, err = da_syncer.NewSyncingPipeline(context.Background(), eth.blockchain, chainConfig, eth.chainDb, l1Client, stack.Config().L1DeploymentBlock, config.DA)
+		eth.syncingPipeline, err = da_syncer.NewSyncingPipeline(context.Background(), eth.blockchain, chainConfig, eth.chainDb, l1Client, stack.Config().L1DeploymentBlock, stack.Config().DataDir,config.DA)
 		if err != nil {
 			return nil, fmt.Errorf("cannot initialize da syncer: %w", err)
 		}
@@ -249,17 +249,6 @@
 		eth.rollupSyncService.Start()
 	}
 
-<<<<<<< HEAD
-	if config.EnableDASyncing {
-		eth.syncingPipeline, err = da_syncer.NewSyncingPipeline(context.Background(), eth.blockchain, chainConfig, eth.chainDb, l1Client, stack.Config().L1DeploymentBlock, stack.Config().DataDir, config.DA)
-		if err != nil {
-			return nil, fmt.Errorf("cannot initialize da syncer: %w", err)
-		}
-		eth.syncingPipeline.Start()
-	}
-
-=======
->>>>>>> 43d9c8ca
 	// Permit the downloader to use the trie cache allowance during fast sync
 	cacheLimit := cacheConfig.TrieCleanLimit + cacheConfig.TrieDirtyLimit + cacheConfig.SnapshotLimit
 	checkpoint := config.Checkpoint
