--- conflicted
+++ resolved
@@ -57,11 +57,8 @@
 	"github.com/scroll-tech/go-ethereum/p2p/enode"
 	"github.com/scroll-tech/go-ethereum/params"
 	"github.com/scroll-tech/go-ethereum/rlp"
-<<<<<<< HEAD
+	"github.com/scroll-tech/go-ethereum/rollup/ccc"
 	"github.com/scroll-tech/go-ethereum/rollup/da_syncer"
-=======
-	"github.com/scroll-tech/go-ethereum/rollup/ccc"
->>>>>>> 3d88e870
 	"github.com/scroll-tech/go-ethereum/rollup/rollup_sync_service"
 	"github.com/scroll-tech/go-ethereum/rollup/sync_service"
 	"github.com/scroll-tech/go-ethereum/rpc"
@@ -79,11 +76,8 @@
 	txPool            *txpool.TxPool
 	syncService       *sync_service.SyncService
 	rollupSyncService *rollup_sync_service.RollupSyncService
-<<<<<<< HEAD
+	asyncChecker      *ccc.AsyncChecker
 	syncingPipeline   *da_syncer.SyncingPipeline
-=======
-	asyncChecker      *ccc.AsyncChecker
->>>>>>> 3d88e870
 
 	blockchain         *core.BlockChain
 	handler            *handler
