--- conflicted
+++ resolved
@@ -255,36 +255,21 @@
 	if checkpoint == nil {
 		checkpoint = params.TrustedCheckpoints[genesisHash]
 	}
-<<<<<<< HEAD
 	if !config.EnableDASyncing {
 		if eth.handler, err = newHandler(&handlerConfig{
-			Database:   chainDb,
-			Chain:      eth.blockchain,
-			TxPool:     eth.txPool,
-			Network:    config.NetworkId,
-			Sync:       config.SyncMode,
-			BloomCache: uint64(cacheLimit),
-			EventMux:   eth.eventMux,
-			Checkpoint: checkpoint,
-			Whitelist:  config.Whitelist,
+			Database:          chainDb,
+			Chain:             eth.blockchain,
+			TxPool:            eth.txPool,
+			Network:           config.NetworkId,
+			Sync:              config.SyncMode,
+			BloomCache:        uint64(cacheLimit),
+			EventMux:          eth.eventMux,
+			Checkpoint:        checkpoint,
+			Whitelist:         config.Whitelist,
+			ShadowForkPeerIDs: config.ShadowForkPeerIDs,
 		}); err != nil {
 			return nil, err
 		}
-=======
-	if eth.handler, err = newHandler(&handlerConfig{
-		Database:          chainDb,
-		Chain:             eth.blockchain,
-		TxPool:            eth.txPool,
-		Network:           config.NetworkId,
-		Sync:              config.SyncMode,
-		BloomCache:        uint64(cacheLimit),
-		EventMux:          eth.eventMux,
-		Checkpoint:        checkpoint,
-		Whitelist:         config.Whitelist,
-		ShadowForkPeerIDs: config.ShadowForkPeerIDs,
-	}); err != nil {
-		return nil, err
->>>>>>> 2ba5ea30
 	}
 
 	eth.miner = miner.New(eth, &config.Miner, chainConfig, eth.EventMux(), eth.engine, eth.isLocalBlock, config.EnableDASyncing)
