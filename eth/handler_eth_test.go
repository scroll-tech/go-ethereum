--- conflicted
+++ resolved
@@ -451,13 +451,9 @@
 // challenge to validate each other's chains. Hash mismatches, or missing ones
 // during a fast sync should lead to the peer getting dropped.
 func TestCheckpointChallenge(t *testing.T) {
-<<<<<<< HEAD
-	t.Skip("sync not needed for layer2")
-=======
 	if os.Getenv("FULL_TEST") == "" {
 		t.Skip("Skipping failed test temporarily")
 	}
->>>>>>> 29b2e8b7
 	tests := []struct {
 		syncmode   downloader.SyncMode
 		checkpoint bool
