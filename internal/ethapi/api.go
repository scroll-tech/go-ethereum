--- conflicted
+++ resolved
@@ -1720,11 +1720,7 @@
 		"l1Fee":             (*hexutil.Big)(receipt.L1Fee),
 	}
 	// Assign the effective gas price paid
-<<<<<<< HEAD
-	if !b.ChainConfig().IsLondon(bigblock) {
-=======
-	if !s.b.ChainConfig().IsCurie(bigblock) {
->>>>>>> b9d3c72e
+	if !b.ChainConfig().IsCurie(bigblock) {
 		fields["effectiveGasPrice"] = hexutil.Uint64(tx.GasPrice().Uint64())
 	} else {
 		header, err := b.HeaderByHash(ctx, blockHash)
