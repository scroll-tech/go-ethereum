// Copyright 2015 The go-ethereum Authors
// This file is part of the go-ethereum library.
//
// The go-ethereum library is free software: you can redistribute it and/or modify
// it under the terms of the GNU Lesser General Public License as published by
// the Free Software Foundation, either version 3 of the License, or
// (at your option) any later version.
//
// The go-ethereum library is distributed in the hope that it will be useful,
// but WITHOUT ANY WARRANTY; without even the implied warranty of
// MERCHANTABILITY or FITNESS FOR A PARTICULAR PURPOSE. See the
// GNU Lesser General Public License for more details.
//
// You should have received a copy of the GNU Lesser General Public License
// along with the go-ethereum library. If not, see <http://www.gnu.org/licenses/>.

package miner

import (
	"errors"
	"fmt"
	"math"
	"math/big"
	"sync"
	"sync/atomic"
	"time"

	"github.com/scroll-tech/go-ethereum/common"
	"github.com/scroll-tech/go-ethereum/consensus"
	"github.com/scroll-tech/go-ethereum/consensus/misc"
	"github.com/scroll-tech/go-ethereum/consensus/misc/eip1559"
	"github.com/scroll-tech/go-ethereum/core"
	"github.com/scroll-tech/go-ethereum/core/rawdb"
	"github.com/scroll-tech/go-ethereum/core/state"
	"github.com/scroll-tech/go-ethereum/core/txpool"
	"github.com/scroll-tech/go-ethereum/core/types"
	"github.com/scroll-tech/go-ethereum/core/vm"
	"github.com/scroll-tech/go-ethereum/event"
	"github.com/scroll-tech/go-ethereum/log"
	"github.com/scroll-tech/go-ethereum/metrics"
	"github.com/scroll-tech/go-ethereum/params"
	"github.com/scroll-tech/go-ethereum/rollup/ccc"
	"github.com/scroll-tech/go-ethereum/rollup/fees"
	"github.com/scroll-tech/go-ethereum/trie"
)

const (
	// txChanSize is the size of channel listening to NewTxsEvent.
	// The number is referenced from the size of tx pool.
	txChanSize = 4096

	// chainHeadChanSize is the size of channel listening to ChainHeadEvent.
	chainHeadChanSize = 10
)

var (
	deadCh = make(chan time.Time)

	ErrUnexpectedL1MessageIndex = errors.New("unexpected L1 message index")

	// Metrics for the skipped txs
	l1SkippedCounter = metrics.NewRegisteredCounter("miner/skipped_txs/l1", nil)
	l2SkippedCounter = metrics.NewRegisteredCounter("miner/skipped_txs/l2", nil)

	collectL1MsgsTimer = metrics.NewRegisteredTimer("miner/collect_l1_msgs", nil)
	prepareTimer       = metrics.NewRegisteredTimer("miner/prepare", nil)
	collectL2Timer     = metrics.NewRegisteredTimer("miner/collect_l2_txns", nil)
	l2CommitTimer      = metrics.NewRegisteredTimer("miner/commit", nil)
	cccStallTimer      = metrics.NewRegisteredTimer("miner/ccc_stall", nil)
	idleTimer          = metrics.NewRegisteredTimer("miner/idle", nil)

	commitReasonCCCCounter      = metrics.NewRegisteredCounter("miner/commit_reason_ccc", nil)
	commitReasonDeadlineCounter = metrics.NewRegisteredCounter("miner/commit_reason_deadline", nil)
	commitGasCounter            = metrics.NewRegisteredCounter("miner/commit_gas", nil)

	missingRCOnRestartCounter = metrics.NewRegisteredCounter("miner/missing_rc_on_restart", nil)
	missingAncestorRCCounter  = metrics.NewRegisteredCounter("miner/missing_ancestor_rc", nil)
)

// prioritizedTransaction represents a single transaction that
// should be processed as the first transaction in the next block.
type prioritizedTransaction struct {
	blockNumber uint64
	tx          *types.Transaction
}

// work represents the active block building task
type work struct {
	deadlineTimer   *time.Timer
	deadlineReached bool
	cccLogger       *ccc.Logger
	vmConfig        vm.Config

	reorging    bool
	reorgReason error

	// accumulated state
	nextL1MsgIndex uint64
	gasPool        *core.GasPool
	blockSize      common.StorageSize

	header        *types.Header
	state         *state.StateDB
	txs           types.Transactions
	receipts      types.Receipts
	coalescedLogs []*types.Log
}

func (w *work) deadlineCh() <-chan time.Time {
	if w == nil {
		return deadCh
	}
	return w.deadlineTimer.C
}

type reorgTrigger struct {
	block  *types.Block
	reason error
}

// worker is the main object which takes care of submitting new work to consensus engine
// and gathering the sealing result.
type worker struct {
	config      *Config
	chainConfig *params.ChainConfig
	engine      consensus.Engine
	eth         Backend
	chain       *core.BlockChain

	// Feeds
	pendingLogsFeed event.Feed

	// Subscriptions
	mux          *event.TypeMux
	txsCh        chan core.NewTxsEvent
	txsSub       event.Subscription
	chainHeadCh  chan core.ChainHeadEvent
	chainHeadSub event.Subscription

	// Channels
	startCh chan struct{}
	exitCh  chan struct{}
	reorgCh chan reorgTrigger

	wg sync.WaitGroup

	current *work

	mu       sync.RWMutex // The lock used to protect the coinbase and extra fields
	coinbase common.Address
	extra    []byte

	snapshotMu       sync.RWMutex // The lock used to protect the snapshots below
	snapshotBlock    *types.Block
	snapshotReceipts types.Receipts
	snapshotState    *state.StateDB

	// atomic status counters
	running atomic.Bool  // The indicator whether the consensus engine is running or not.
	newTxs  atomic.Int32 // New arrival transaction count since last sealing work submitting.
	syncing atomic.Bool  // The indicator whether the node is still syncing.

	// noempty is the flag used to control whether the feature of pre-seal empty
	// block is enabled. The default value is false(pre-seal is enabled by default).
	// But in some special scenario the consensus engine will seal blocks instantaneously,
	// in this case this feature will add all empty blocks into canonical chain
	// non-stop and no real transaction will be included.
	noempty uint32

	// External functions
	isLocalBlock func(block *types.Header) bool // Function used to determine whether the specified block is mined by local miner.

	prioritizedTx *prioritizedTransaction
	asyncChecker  *ccc.AsyncChecker

	// Test hooks
	beforeTxHook func() // Method to call before processing a transaction.

	errCountdown int
	skipTxHash   common.Hash
}

func newWorker(config *Config, chainConfig *params.ChainConfig, engine consensus.Engine, eth Backend, mux *event.TypeMux, isLocalBlock func(*types.Header) bool, init bool, daSyncingEnabled bool) *worker {
	worker := &worker{
<<<<<<< HEAD
		config:                 config,
		chainConfig:            chainConfig,
		engine:                 engine,
		eth:                    eth,
		chain:                  eth.BlockChain(),
		mux:                    mux,
		isLocalBlock:           isLocalBlock,
		coinbase:               config.Etherbase,
		extra:                  config.ExtraData,
		txsCh:                  make(chan core.NewTxsEvent, txChanSize),
		chainHeadCh:            make(chan core.ChainHeadEvent, chainHeadChanSize),
		exitCh:                 make(chan struct{}),
		startCh:                make(chan struct{}, 1),
		circuitCapacityChecker: ccc.NewChecker(true),
	}
	log.Info("created new worker", "Checker ID", worker.circuitCapacityChecker.ID)
	if daSyncingEnabled {
		log.Info("Worker will not start, because DA syncing is enabled")
		return worker
	}
=======
		config:       config,
		chainConfig:  chainConfig,
		engine:       engine,
		eth:          eth,
		chain:        eth.BlockChain(),
		mux:          mux,
		isLocalBlock: isLocalBlock,
		coinbase:     config.Etherbase,
		extra:        config.ExtraData,
		txsCh:        make(chan core.NewTxsEvent, txChanSize),
		chainHeadCh:  make(chan core.ChainHeadEvent, chainHeadChanSize),
		exitCh:       make(chan struct{}),
		startCh:      make(chan struct{}, 1),
		reorgCh:      make(chan reorgTrigger, 1),
	}
	worker.asyncChecker = ccc.NewAsyncChecker(worker.chain, config.CCCMaxWorkers, false).WithOnFailingBlock(worker.onBlockFailingCCC)
>>>>>>> 3d88e870

	// Subscribe NewTxsEvent for tx pool
	worker.txsSub = eth.TxPool().SubscribeTransactions(worker.txsCh, true)

	// Subscribe events for blockchain
	worker.chainHeadSub = eth.BlockChain().SubscribeChainHeadEvent(worker.chainHeadCh)

	// Sanitize account fetch limit.
	if worker.config.MaxAccountsNum == 0 {
		log.Warn("Sanitizing miner account fetch limit", "provided", worker.config.MaxAccountsNum, "updated", math.MaxInt)
		worker.config.MaxAccountsNum = math.MaxInt
	}

	worker.wg.Add(1)
	go worker.mainLoop()

	// Submit first work to initialize pending state.
	if init {
		worker.startCh <- struct{}{}
	}
	return worker
}

// disablePreseal disables pre-sealing mining feature
func (w *worker) disablePreseal() {
	atomic.StoreUint32(&w.noempty, 1)
}

// enablePreseal enables pre-sealing mining feature
func (w *worker) enablePreseal() {
	atomic.StoreUint32(&w.noempty, 0)
}

// checkHeadRowConsumption will start some initial workers to CCC check block close to the HEAD
func (w *worker) checkHeadRowConsumption() error {
	checkStart := uint64(1)
	numOfBlocksToCheck := uint64(w.config.CCCMaxWorkers + 1)
	currentHeight := w.chain.CurrentHeader().Number.Uint64()
	if currentHeight > numOfBlocksToCheck {
		checkStart = currentHeight - numOfBlocksToCheck
	}

	for curBlockNum := checkStart; curBlockNum <= currentHeight; curBlockNum++ {
		block := w.chain.GetBlockByNumber(curBlockNum)
		// only spawn CCC checkers for blocks with no row consumption data stored in DB
		if rawdb.ReadBlockRowConsumption(w.chain.Database(), block.Hash()) == nil {
			missingRCOnRestartCounter.Inc(1)

			if err := w.asyncChecker.Check(block); err != nil {
				return err
			}
		}
	}

	return nil
}

// mainLoop is a standalone goroutine to regenerate the sealing task based on the received event.
func (w *worker) mainLoop() {
	defer w.wg.Done()
	defer w.asyncChecker.Wait()
	defer w.txsSub.Unsubscribe()
	defer w.chainHeadSub.Unsubscribe()
	defer func() {
		// training wheels on
		// lets not crash the node and allow us some time to inspect
		p := recover()
		if p != nil {
			log.Error("worker mainLoop panic", "panic", p)
		}
	}()

	var err error
	for {
		// check for reorgs first to lower the chances of trying to handle another
		// event eventhough a reorg is pending (due to Go `select` pseudo-randomly picking a case
		// to execute if multiple of them are ready)
		select {
		case trigger := <-w.reorgCh:
			err = w.handleReorg(&trigger)
			continue
			// System stopped
		case <-w.exitCh:
			return
		default:
		}

		var retryableCommitError *retryableCommitError
		if errors.As(err, &retryableCommitError) {
			log.Warn("failed to commit to a block, retrying", "err", err)
			if _, err = w.tryCommitNewWork(time.Now(), w.current.header.ParentHash, w.current.reorging, w.current.reorgReason); err != nil {
				continue
			}
		} else if err != nil {
			log.Error("failed to mine block", "err", err)
			w.current = nil
		}

		idleStart := time.Now()
		select {
		case <-w.startCh:
			idleTimer.UpdateSince(idleStart)
			if w.isRunning() {
				if err := w.checkHeadRowConsumption(); err != nil {
					log.Error("failed to start head checkers", "err", err)
					return
				}
			}
			_, err = w.tryCommitNewWork(time.Now(), w.chain.CurrentHeader().Hash(), false, nil)
		case trigger := <-w.reorgCh:
			idleTimer.UpdateSince(idleStart)
			err = w.handleReorg(&trigger)
		case chainHead := <-w.chainHeadCh:
			idleTimer.UpdateSince(idleStart)
			if w.isCanonical(chainHead.Block.Header()) {
				_, err = w.tryCommitNewWork(time.Now(), chainHead.Block.Hash(), false, nil)
			}
		case <-w.current.deadlineCh():
			idleTimer.UpdateSince(idleStart)
			w.current.deadlineReached = true
			if len(w.current.txs) > 0 {
				_, err = w.commit()
			}
		case ev := <-w.txsCh:
			idleTimer.UpdateSince(idleStart)
			// Apply transactions to the pending state
			//
			// Note all transactions received may not be continuous with transactions
			// already included in the current mining block. These transactions will
			// be automatically eliminated.
			if w.current != nil {
				shouldCommit, _ := w.processTxnSlice(ev.Txs)
				if shouldCommit || (w.current.deadlineReached && len(w.current.txs) > 0) {
					_, err = w.commit()
				}
			}
			w.newTxs.Add(int32(len(ev.Txs)))

		// System stopped
		case <-w.exitCh:
			return
		case <-w.txsSub.Err():
			return
		case <-w.chainHeadSub.Err():
			return
		}
	}
}

// updateSnapshot updates pending snapshot block and state.
// Note this function assumes the current variable is thread safe.
func (w *worker) updateSnapshot() {
	w.snapshotMu.Lock()
	defer w.snapshotMu.Unlock()

	w.snapshotBlock = types.NewBlock(
		w.current.header,
		w.current.txs,
		nil,
		w.current.receipts,
		trie.NewStackTrie(nil),
	)
	w.snapshotReceipts = copyReceipts(w.current.receipts)
	w.snapshotState = w.current.state.Copy()
}

func (w *worker) collectPendingL1Messages(startIndex uint64) []types.L1MessageTx {
	maxCount := w.chainConfig.Scroll.L1Config.NumL1MessagesPerBlock
	return rawdb.ReadL1MessagesFrom(w.eth.ChainDb(), startIndex, maxCount)
}

// newWork
func (w *worker) newWork(now time.Time, parentHash common.Hash, reorging bool, reorgReason error) error {
	parent := w.chain.GetBlockByHash(parentHash)
	header := &types.Header{
		ParentHash: parent.Hash(),
		Number:     new(big.Int).Add(parent.Number(), common.Big1),
		GasLimit:   core.CalcGasLimit(parent.GasLimit(), w.config.GasCeil),
		Extra:      w.extra,
		Time:       uint64(now.Unix()),
	}

	if reorgReason != nil {
		// if we are replacing a failing block, reuse the timestamp to make sure
		// the information we get from AsyncChecker is reliable. Changing timestamp
		// might alter execution flow of reorged transactions.
		header.Time = w.chain.GetHeaderByNumber(header.Number.Uint64()).Time
	}

	parentState, err := w.chain.StateAt(parent.Root())
	if err != nil {
		return fmt.Errorf("failed to fetch parent state: %w", err)
	}

	// Set baseFee if we are on an EIP-1559 chain
	if w.chainConfig.IsCurie(header.Number) {
		parentL1BaseFee := fees.GetL1BaseFee(parentState)
		header.BaseFee = eip1559.CalcBaseFee(w.chainConfig, parent.Header(), parentL1BaseFee)
	}
	// Only set the coinbase if our consensus engine is running (avoid spurious block rewards)
	if w.isRunning() {
		if w.coinbase == (common.Address{}) {
			return errors.New("refusing to mine without etherbase")
		}
		header.Coinbase = w.coinbase
	}

	prepareStart := time.Now()
	if err := w.engine.Prepare(w.chain, header); err != nil {
		return fmt.Errorf("failed to prepare header for mining: %w", err)
	}
	prepareTimer.UpdateSince(prepareStart)

	var nextL1MsgIndex uint64
	if dbVal := rawdb.ReadFirstQueueIndexNotInL2Block(w.eth.ChainDb(), header.ParentHash); dbVal != nil {
		nextL1MsgIndex = *dbVal
	}

	vmConfig := *w.chain.GetVMConfig()
	cccLogger := ccc.NewLogger()
	// vmConfig.Debug = true
	vmConfig.Tracer = cccLogger

	deadline := time.Unix(int64(header.Time), 0)
	if w.chainConfig.Clique != nil && w.chainConfig.Clique.RelaxedPeriod {
		// clique with relaxed period uses time.Now() as the header.Time, calculate the deadline
		deadline = time.Unix(int64(header.Time+w.chainConfig.Clique.Period), 0)
	}

	w.current = &work{
		deadlineTimer:  time.NewTimer(time.Until(deadline)),
		cccLogger:      cccLogger,
		vmConfig:       vmConfig,
		header:         header,
		state:          parentState,
		txs:            types.Transactions{},
		receipts:       types.Receipts{},
		coalescedLogs:  []*types.Log{},
		gasPool:        new(core.GasPool).AddGas(header.GasLimit),
		nextL1MsgIndex: nextL1MsgIndex,
		reorging:       reorging,
		reorgReason:    reorgReason,
	}

	// initiliaze pending block with an empty block to make sure we always have
	// a pending block to serve RPC requests
	w.updateSnapshot()
	return nil
}

// tryCommitNewWork
func (w *worker) tryCommitNewWork(now time.Time, parent common.Hash, reorging bool, reorgReason error) (common.Hash, error) {
	err := w.newWork(now, parent, reorging, reorgReason)
	if err != nil {
		return common.Hash{}, fmt.Errorf("failed creating new work: %w", err)
	}

	shouldCommit, err := w.handleForks()
	if err != nil {
		return common.Hash{}, fmt.Errorf("failed handling forks: %w", err)
	}

	// check if we are reorging
	if !shouldCommit && w.current.reorging {
		shouldCommit, err = w.processReorgedTxns(w.current.reorgReason)
	}
	if err != nil {
		return common.Hash{}, fmt.Errorf("failed handling reorged txns: %w", err)
	}

	if !shouldCommit {
		shouldCommit, err = w.processTxPool()
	}
	if err != nil {
		return common.Hash{}, fmt.Errorf("failed processing tx pool: %w", err)
	}

	if shouldCommit {
		// if reorging, force committing even if we are not "running"
		// this can happen when sequencer is instructed to shutdown while handling a reorg
		// we should make sure reorg is not interrupted
		if blockHash, err := w.commit(); err != nil {
			return common.Hash{}, fmt.Errorf("failed committing new work: %w", err)
		} else {
			return blockHash, nil
		}
	}
	return common.Hash{}, nil
}

// handleForks
func (w *worker) handleForks() (bool, error) {
	if w.chainConfig.CurieBlock != nil && w.chainConfig.CurieBlock.Cmp(w.current.header.Number) == 0 {
		misc.ApplyCurieHardFork(w.current.state)
		return true, nil
	}
	return false, nil
}

// processTxPool
func (w *worker) processTxPool() (bool, error) {
	tidyPendingStart := time.Now()
	// Fill the block with all available pending transactions.
	pending := w.eth.TxPool().PendingWithMax(false, w.config.MaxAccountsNum)

	// Allow txpool to be reorged as we build current block
	w.eth.TxPool().ResumeReorgs()

	// Split the pending transactions into locals and remotes
	localTxs, remoteTxs := make(map[common.Address][]*txpool.LazyTransaction), pending
	for _, account := range w.eth.TxPool().Locals() {
		if txs := remoteTxs[account]; len(txs) > 0 {
			delete(remoteTxs, account)
			localTxs[account] = txs
		}
	}
	collectL2Timer.UpdateSince(tidyPendingStart)

	// fetch l1Txs
	var l1Messages []types.L1MessageTx
	if w.chainConfig.Scroll.ShouldIncludeL1Messages() {
		common.WithTimer(collectL1MsgsTimer, func() {
			l1Messages = w.collectPendingL1Messages(w.current.nextL1MsgIndex)
		})
	}

	// Short circuit if there is no available pending transactions.
	// But if we disable empty precommit already, ignore it. Since
	// empty block is necessary to keep the liveness of the network.
	if len(localTxs) == 0 && len(remoteTxs) == 0 && len(l1Messages) == 0 && atomic.LoadUint32(&w.noempty) == 0 {
		return false, nil
	}

	if w.chainConfig.Scroll.ShouldIncludeL1Messages() && len(l1Messages) > 0 {
		log.Trace("Processing L1 messages for inclusion", "count", len(l1Messages))
		txs, err := newL1MessagesByQueueIndex(w.eth.TxPool(), l1Messages)
		if err != nil {
			return false, fmt.Errorf("failed to create L1 message set: %w", err)
		}

		if shouldCommit, err := w.processTxns(txs); err != nil {
			return false, fmt.Errorf("failed to include l1 msgs: %w", err)
		} else if shouldCommit {
			return true, nil
		}
	}

	signer := types.MakeSigner(w.chainConfig, w.current.header.Number, w.current.header.Time)
	if w.prioritizedTx != nil && w.current.header.Number.Uint64() > w.prioritizedTx.blockNumber {
		w.prioritizedTx = nil
	}
	if w.prioritizedTx != nil {
		from, _ := types.Sender(signer, w.prioritizedTx.tx) // error already checked before
		txList := map[common.Address][]*txpool.LazyTransaction{from: {txToLazyTx(w.eth.TxPool(), w.prioritizedTx.tx)}}
		txs := newTransactionsByPriceAndNonce(signer, txList, w.current.header.BaseFee)

		if shouldCommit, err := w.processTxns(txs); err != nil {
			return false, fmt.Errorf("failed to include prioritized tx: %w", err)
		} else if shouldCommit {
			return true, nil
		}
	}

	if len(localTxs) > 0 {
		txs := newTransactionsByPriceAndNonce(signer, localTxs, w.current.header.BaseFee)
		if shouldCommit, err := w.processTxns(txs); err != nil {
			return false, fmt.Errorf("failed to include locals: %w", err)
		} else if shouldCommit {
			return true, nil
		}
	}

	if len(remoteTxs) > 0 {
		txs := newTransactionsByPriceAndNonce(signer, remoteTxs, w.current.header.BaseFee)
		if shouldCommit, err := w.processTxns(txs); err != nil {
			return false, fmt.Errorf("failed to include remotes: %w", err)
		} else if shouldCommit {
			return true, nil
		}
	}

	return false, nil
}

// processTxnSlice
func (w *worker) processTxnSlice(txns types.Transactions) (bool, error) {
	txsMap := make(map[common.Address][]*txpool.LazyTransaction)
	signer := types.MakeSigner(w.chainConfig, w.current.header.Number, w.current.header.Time)
	for _, tx := range txns {
		acc, _ := types.Sender(signer, tx)
		txsMap[acc] = append(txsMap[acc], &txpool.LazyTransaction{
			Pool:      w.eth.TxPool(), // We don't know where this came from, yolo resolve from everywhere
			Hash:      tx.Hash(),
			Tx:        nil, // Do *not* set this! We need to resolve it later to pull blobs in
			Time:      tx.Time(),
			GasFeeCap: tx.GasFeeCap(),
			GasTipCap: tx.GasTipCap(),
			Gas:       tx.Gas(),
			BlobGas:   tx.BlobGas(),
		})
	}
	txset := newTransactionsByPriceAndNonce(signer, txsMap, w.current.header.BaseFee)
	return w.processTxns(txset)
}

// processReorgedTxns
func (w *worker) processReorgedTxns(reason error) (bool, error) {
	reorgedBlock := w.chain.GetBlockByNumber(w.current.header.Number.Uint64())
	if reorgedBlock == nil {
		return false, nil
	}

	commitGasCounter.Dec(int64(reorgedBlock.GasUsed()))
	reorgedTxns := reorgedBlock.Transactions()
	var errorWithTxnIdx *ccc.ErrorWithTxnIdx
	if len(reorgedTxns) > 0 && errors.As(reason, &errorWithTxnIdx) {
		if errorWithTxnIdx.ShouldSkip {
			w.skipTransaction(reorgedTxns[errorWithTxnIdx.TxIdx], reason)
		}

		// if errorWithTxnIdx.TxIdx is 0, we will end up creating an empty block.
		// This is necessary to make sure that same height can not fail CCC check multiple times.
		// Each reorg forces a block to be appended to the chain. If we let the same block to trigger
		// multiple reorgs, we can't guarantee an upper bound on reorg depth anymore. We can revisit this
		// when we can handle reorgs on sidechains that we are building to replace the canonical chain.
		reorgedTxns = reorgedTxns[:errorWithTxnIdx.TxIdx]
	}

	w.processTxnSlice(reorgedTxns)
	return true, nil
}

// processTxns
func (w *worker) processTxns(txs orderedTransactionSet) (bool, error) {
	for {
		ltx := txs.Peek()
		if ltx == nil {
			break
		}
		tx := ltx.Resolve()
		if tx == nil {
			txs.Shift()
			continue
		}

		shouldCommit, err := w.processTxn(tx)
		if shouldCommit {
			return true, nil
		}

		switch {
		case err == nil, errors.Is(err, core.ErrNonceTooLow):
			txs.Shift()
		default:
			w.onTxFailing(w.current.txs.Len(), tx, err)
			if errors.Is(err, ccc.ErrBlockRowConsumptionOverflow) && w.current.txs.Len() > 0 {
				return true, nil
			}

			if tx.IsL1MessageTx() {
				txs.Shift()
			} else {
				txs.Pop()
			}
		}
	}

	return false, nil
}

// processTxn
func (w *worker) processTxn(tx *types.Transaction) (bool, error) {
	if w.beforeTxHook != nil {
		w.beforeTxHook()
	}

	// If we don't have enough gas for any further transactions then we're done
	if w.current.gasPool.Gas() < params.TxGas {
		return true, nil
	}

	// If we have collected enough transactions then we're done
	// Originally we only limit l2txs count, but now strictly limit total txs number.
	if !w.chain.Config().Scroll.IsValidTxCount(w.current.txs.Len() + 1) {
		return true, nil
	}

	if tx.IsL1MessageTx() && tx.AsL1MessageTx().QueueIndex != w.current.nextL1MsgIndex {
		// Continue, we might still be able to include some L2 messages
		return false, ErrUnexpectedL1MessageIndex
	}

	if !tx.IsL1MessageTx() && !w.chain.Config().Scroll.IsValidBlockSize(uint64(w.current.blockSize)+tx.Size()) {
		// can't fit this txn in this block, silently ignore and continue looking for more txns
		return false, errors.New("tx too big")
	}

	// Start executing the transaction
	w.current.state.SetTxContext(tx.Hash(), w.current.txs.Len())

	// create new snapshot for `core.ApplyTransaction`
	snapState := w.current.state.Snapshot()
	snapGasPool := *w.current.gasPool
	snapGasUsed := w.current.header.GasUsed
	snapCccLogger := w.current.cccLogger.Snapshot()

	w.forceTestErr(tx)
	receipt, err := core.ApplyTransaction(w.chain.Config(), w.chain, nil /* coinbase will default to chainConfig.Scroll.FeeVaultAddress */, w.current.gasPool,
		w.current.state, w.current.header, tx, &w.current.header.GasUsed, w.current.vmConfig)
	if err != nil {
		w.current.state.RevertToSnapshot(snapState)
		*w.current.gasPool = snapGasPool
		w.current.header.GasUsed = snapGasUsed
		*w.current.cccLogger = *snapCccLogger
		return false, err
	}

	// Everything ok, collect the logs and shift in the next transaction from the same account
	w.current.coalescedLogs = append(w.current.coalescedLogs, receipt.Logs...)
	w.current.txs = append(w.current.txs, tx)
	w.current.receipts = append(w.current.receipts, receipt)

	if !tx.IsL1MessageTx() {
		// only consider block size limit for L2 transactions
		w.current.blockSize += common.StorageSize(tx.Size())
	} else {
		w.current.nextL1MsgIndex = tx.AsL1MessageTx().QueueIndex + 1
	}
	return false, nil
}

// retryableCommitError wraps an error that happened during commit phase and indicates that worker can retry to build a new block
type retryableCommitError struct {
	inner error
}

func (e retryableCommitError) Error() string {
	return e.inner.Error()
}

func (e retryableCommitError) Unwrap() error {
	return e.inner
}

// commit runs any post-transaction state modifications, assembles the final block
// and commits new work if consensus engine is running.
func (w *worker) commit() (common.Hash, error) {
	sealDelay := time.Duration(0)
	defer func(t0 time.Time) {
		l2CommitTimer.Update(time.Since(t0) - sealDelay)
	}(time.Now())

	w.updateSnapshot()
	if !w.isRunning() && !w.current.reorging {
		return common.Hash{}, nil
	}

	block, err := w.engine.FinalizeAndAssemble(w.chain, w.current.header, w.current.state,
		w.current.txs, nil, w.current.receipts, nil)
	if err != nil {
		return common.Hash{}, err
	}

	sealHash := w.engine.SealHash(block.Header())
	log.Info("Committing new mining work", "number", block.Number(), "sealhash", sealHash,
		"txs", w.current.txs.Len(),
		"gas", block.GasUsed(), "fees", totalFees(block, w.current.receipts))

	resultCh, stopCh := make(chan *types.Block), make(chan struct{})
	if err := w.engine.Seal(w.chain, block, resultCh, stopCh); err != nil {
		return common.Hash{}, err
	}
	// Clique.Seal() will only wait for a second before giving up on us. So make sure there is nothing computational heavy
	// or a call that blocks between the call to Seal and the line below. Seal might introduce some delay, so we keep track of
	// that artificially added delay and subtract it from overall runtime of commit().
	sealStart := time.Now()
	block = <-resultCh
	sealDelay = time.Since(sealStart)
	if block == nil {
		return common.Hash{}, errors.New("missed seal response from consensus engine")
	}

	// verify the generated block with local consensus engine to make sure everything is as expected
	if err = w.engine.VerifyHeader(w.chain, block.Header()); err != nil {
		return common.Hash{}, retryableCommitError{inner: err}
	}

	blockHash := block.Hash()

	for i, receipt := range w.current.receipts {
		// add block location fields
		receipt.BlockHash = blockHash
		receipt.BlockNumber = block.Number()
		receipt.TransactionIndex = uint(i)

		for _, log := range receipt.Logs {
			log.BlockHash = blockHash
		}
	}

	for _, log := range w.current.coalescedLogs {
		log.BlockHash = blockHash
	}

	// It's possible that we've stored L1 queue index for this block previously,
	// in this case do not overwrite it.
	if index := rawdb.ReadFirstQueueIndexNotInL2Block(w.eth.ChainDb(), blockHash); index == nil {
		// Store first L1 queue index not processed by this block.
		// Note: This accounts for both included and skipped messages. This
		// way, if a block only skips messages, we won't reprocess the same
		// messages from the next block.
		log.Trace(
			"Worker WriteFirstQueueIndexNotInL2Block",
			"number", block.Number(),
			"hash", blockHash.String(),
			"nextL1MsgIndex", w.current.nextL1MsgIndex,
		)
		rawdb.WriteFirstQueueIndexNotInL2Block(w.eth.ChainDb(), blockHash, w.current.nextL1MsgIndex)
	} else {
		log.Trace(
			"Worker WriteFirstQueueIndexNotInL2Block: not overwriting existing index",
			"number", block.Number(),
			"hash", blockHash.String(),
			"index", *index,
			"nextL1MsgIndex", w.current.nextL1MsgIndex,
		)
	}

	currentHeight := w.current.header.Number.Uint64()
	maxReorgDepth := uint64(w.config.CCCMaxWorkers + 1)
	if !w.current.reorging && currentHeight > maxReorgDepth {
		ancestorHeight := currentHeight - maxReorgDepth
		ancestorHash := w.chain.GetHeaderByNumber(ancestorHeight).Hash()
		if rawdb.ReadBlockRowConsumption(w.chain.Database(), ancestorHash) == nil {
			missingAncestorRCCounter.Inc(1)

			// reject committing to a block if its ancestor doesn't have its RC stored in DB yet.
			// which may either mean that it failed CCC or it is still in the process of being checked
			return common.Hash{}, retryableCommitError{inner: errors.New("ancestor doesn't have RC yet")}
		}
	}

	// A new block event will trigger a reorg in the txpool, pause reorgs to defer this until we fetch txns for next block.
	// We may end up trying to process txns that we already included in the previous block, but they will all fail the nonce check
	w.eth.TxPool().PauseReorgs()

	// Commit block and state to database.
	_, err = w.chain.WriteBlockAndSetHead(block, w.current.receipts, w.current.coalescedLogs, w.current.state, true)
	if err != nil {
		return common.Hash{}, err
	}

	log.Info("Successfully sealed new block", "number", block.Number(), "sealhash", sealHash, "hash", blockHash)

	// Broadcast the block and announce chain insertion event
	w.mux.Post(core.NewMinedBlockEvent{Block: block})

	checkStart := time.Now()
	if err = w.asyncChecker.Check(block); err != nil {
		log.Error("failed to launch CCC background task", "err", err)
	}
	cccStallTimer.UpdateSince(checkStart)

	commitGasCounter.Inc(int64(block.GasUsed()))
	if w.current.deadlineReached {
		commitReasonDeadlineCounter.Inc(1)
	} else {
		commitReasonCCCCounter.Inc(1)
	}
	w.current = nil
	return block.Hash(), nil
}

// copyReceipts makes a deep copy of the given receipts.
func copyReceipts(receipts []*types.Receipt) []*types.Receipt {
	result := make([]*types.Receipt, len(receipts))
	for i, l := range receipts {
		cpy := *l
		result[i] = &cpy
	}
	return result
}

func (w *worker) onTxFailing(txIndex int, tx *types.Transaction, err error) {
	if !w.isRunning() {
		return
	}

	if errors.Is(err, ccc.ErrBlockRowConsumptionOverflow) {
		if txIndex > 0 {
			if !tx.IsL1MessageTx() {
				// prioritize overflowing L2 message as the first txn next block
				// no need to prioritize L1 messages, they are fetched in order
				// and processed first in every block anyways
				w.prioritizedTx = &prioritizedTransaction{
					blockNumber: w.current.header.Number.Uint64() + 1,
					tx:          tx,
				}
			}
			return
		}

		// first txn overflowed the circuit, skip
		w.skipTransaction(tx, err)
	} else if tx.IsL1MessageTx() {
		if errors.Is(err, ErrUnexpectedL1MessageIndex) {
			log.Warn(
				"Unexpected L1 message queue index in worker", "got", tx.AsL1MessageTx().QueueIndex,
			)
			return
		} else if txIndex > 0 {
			// If this block already contains some L1 messages try again in the next block.
			return
		}

		queueIndex := tx.AsL1MessageTx().QueueIndex
		log.Warn("Skipping L1 message", "queueIndex", queueIndex, "tx", tx.Hash().String(), "block",
			w.current.header.Number, "reason", err)
		rawdb.WriteSkippedTransaction(w.eth.ChainDb(), tx, nil, err.Error(),
			w.current.header.Number.Uint64(), nil)
		w.current.nextL1MsgIndex = queueIndex + 1
		l1SkippedCounter.Inc(1)
	} else if errors.Is(err, core.ErrInsufficientFunds) {
		log.Trace("Skipping tx with insufficient funds", "tx", tx.Hash().String())
		w.eth.TxPool().RemoveTx(tx.Hash(), true, true)
	}
}

// skipTransaction
func (w *worker) skipTransaction(tx *types.Transaction, err error) {
	log.Info("Circuit capacity limit reached for a single tx", "isL1Message", tx.IsL1MessageTx(), "tx", tx.Hash().String())
	rawdb.WriteSkippedTransaction(w.eth.ChainDb(), tx, nil, err.Error(),
		w.current.header.Number.Uint64(), nil)
	if tx.IsL1MessageTx() {
		w.current.nextL1MsgIndex = tx.AsL1MessageTx().QueueIndex + 1
		l1SkippedCounter.Inc(1)
	} else {
		if w.prioritizedTx != nil && w.prioritizedTx.tx.Hash() == tx.Hash() {
			w.prioritizedTx = nil
		}

		w.eth.TxPool().RemoveTx(tx.Hash(), true, true)
		l2SkippedCounter.Inc(1)
	}
}

// totalFees computes total consumed miner fees in ETH. Block transactions and receipts have to have the same order.
func totalFees(block *types.Block, receipts []*types.Receipt) *big.Float {
	feesWei := new(big.Int)
	for i, tx := range block.Transactions() {
		minerFee, _ := tx.EffectiveGasTip(block.BaseFee())
		feesWei.Add(feesWei, new(big.Int).Mul(new(big.Int).SetUint64(receipts[i].GasUsed), minerFee))
	}
	return new(big.Float).Quo(new(big.Float).SetInt(feesWei), new(big.Float).SetInt(big.NewInt(params.Ether)))
}

func (w *worker) forceTestErr(tx *types.Transaction) {
	if w.skipTxHash == tx.Hash() {
		w.current.cccLogger.ForceError()
	}

	w.errCountdown--
	if w.errCountdown == 0 {
		w.current.cccLogger.ForceError()
	}
}

// scheduleCCCError schedules an CCC error with a countdown, only used in tests.
func (w *worker) scheduleCCCError(countdown int) {
	w.errCountdown = countdown
}

// skip forces a txn to be skipped by worker
func (w *worker) skip(txHash common.Hash) {
	w.skipTxHash = txHash
}

// onBlockFailingCCC is called when block produced by worker fails CCC
func (w *worker) onBlockFailingCCC(failingBlock *types.Block, err error) {
	log.Warn("block failed CCC", "hash", failingBlock.Hash().Hex(), "number", failingBlock.NumberU64(), "err", err)
	w.reorgCh <- reorgTrigger{
		block:  failingBlock,
		reason: err,
	}
}

// handleReorg reorgs all blocks following the trigger block
func (w *worker) handleReorg(trigger *reorgTrigger) error {
	parentHash := trigger.block.ParentHash()
	reorgReason := trigger.reason

	for {
		if !w.isCanonical(trigger.block.Header()) {
			// trigger block is no longer part of the canonical chain, we are done
			return nil
		}

		newBlockHash, err := w.tryCommitNewWork(time.Now(), parentHash, true, reorgReason)
		if err != nil {
			return err
		}

		// we created replacement blocks for all existing blocks in canonical chain, but not quite ready to commit the new HEAD
		if newBlockHash == (common.Hash{}) {
			// force committing the new canonical head to trigger a reorg in blockchain
			// otherwise we might ignore CCC errors from the new side chain since it is not canonical yet
			newBlockHash, err = w.commit()
			if err != nil {
				return err
			}
		}

		parentHash = newBlockHash
		reorgReason = nil // clear reorg reason after trigger block gets reorged
	}
}

func (w *worker) isCanonical(header *types.Header) bool {
	return w.chain.GetBlockByNumber(header.Number.Uint64()).Hash() == header.Hash()
}<|MERGE_RESOLUTION|>--- conflicted
+++ resolved
@@ -182,28 +182,6 @@
 
 func newWorker(config *Config, chainConfig *params.ChainConfig, engine consensus.Engine, eth Backend, mux *event.TypeMux, isLocalBlock func(*types.Header) bool, init bool, daSyncingEnabled bool) *worker {
 	worker := &worker{
-<<<<<<< HEAD
-		config:                 config,
-		chainConfig:            chainConfig,
-		engine:                 engine,
-		eth:                    eth,
-		chain:                  eth.BlockChain(),
-		mux:                    mux,
-		isLocalBlock:           isLocalBlock,
-		coinbase:               config.Etherbase,
-		extra:                  config.ExtraData,
-		txsCh:                  make(chan core.NewTxsEvent, txChanSize),
-		chainHeadCh:            make(chan core.ChainHeadEvent, chainHeadChanSize),
-		exitCh:                 make(chan struct{}),
-		startCh:                make(chan struct{}, 1),
-		circuitCapacityChecker: ccc.NewChecker(true),
-	}
-	log.Info("created new worker", "Checker ID", worker.circuitCapacityChecker.ID)
-	if daSyncingEnabled {
-		log.Info("Worker will not start, because DA syncing is enabled")
-		return worker
-	}
-=======
 		config:       config,
 		chainConfig:  chainConfig,
 		engine:       engine,
@@ -219,8 +197,13 @@
 		startCh:      make(chan struct{}, 1),
 		reorgCh:      make(chan reorgTrigger, 1),
 	}
+
+	if daSyncingEnabled {
+		log.Info("Worker will not start, because DA syncing is enabled")
+		return worker
+	}
+
 	worker.asyncChecker = ccc.NewAsyncChecker(worker.chain, config.CCCMaxWorkers, false).WithOnFailingBlock(worker.onBlockFailingCCC)
->>>>>>> 3d88e870
 
 	// Subscribe NewTxsEvent for tx pool
 	worker.txsSub = eth.TxPool().SubscribeTransactions(worker.txsCh, true)
