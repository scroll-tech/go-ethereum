// Copyright 2015 The go-ethereum Authors
// This file is part of the go-ethereum library.
//
// The go-ethereum library is free software: you can redistribute it and/or modify
// it under the terms of the GNU Lesser General Public License as published by
// the Free Software Foundation, either version 3 of the License, or
// (at your option) any later version.
//
// The go-ethereum library is distributed in the hope that it will be useful,
// but WITHOUT ANY WARRANTY; without even the implied warranty of
// MERCHANTABILITY or FITNESS FOR A PARTICULAR PURPOSE. See the
// GNU Lesser General Public License for more details.
//
// You should have received a copy of the GNU Lesser General Public License
// along with the go-ethereum library. If not, see <http://www.gnu.org/licenses/>.

package miner

import (
	"bytes"
	"errors"
	"fmt"
	"math/big"
	"sync"
	"sync/atomic"
	"time"

	mapset "github.com/deckarep/golang-set"

	"github.com/scroll-tech/go-ethereum/common"
	"github.com/scroll-tech/go-ethereum/consensus"
	"github.com/scroll-tech/go-ethereum/consensus/misc"
	"github.com/scroll-tech/go-ethereum/core"
	"github.com/scroll-tech/go-ethereum/core/rawdb"
	"github.com/scroll-tech/go-ethereum/core/state"
	"github.com/scroll-tech/go-ethereum/core/types"
	"github.com/scroll-tech/go-ethereum/event"
	"github.com/scroll-tech/go-ethereum/log"
	"github.com/scroll-tech/go-ethereum/params"
	"github.com/scroll-tech/go-ethereum/rollup/circuitcapacitychecker"
	"github.com/scroll-tech/go-ethereum/trie"
)

const (
	// resultQueueSize is the size of channel listening to sealing result.
	resultQueueSize = 10

	// txChanSize is the size of channel listening to NewTxsEvent.
	// The number is referenced from the size of tx pool.
	txChanSize = 4096

	// chainHeadChanSize is the size of channel listening to ChainHeadEvent.
	chainHeadChanSize = 10

	// chainSideChanSize is the size of channel listening to ChainSideEvent.
	chainSideChanSize = 10

	// resubmitAdjustChanSize is the size of resubmitting interval adjustment channel.
	resubmitAdjustChanSize = 10

	// miningLogAtDepth is the number of confirmations before logging successful mining.
	miningLogAtDepth = 7

	// minRecommitInterval is the minimal time interval to recreate the mining block with
	// any newly arrived transactions.
	minRecommitInterval = 1 * time.Second

	// maxRecommitInterval is the maximum time interval to recreate the mining block with
	// any newly arrived transactions.
	maxRecommitInterval = 15 * time.Second

	// intervalAdjustRatio is the impact a single interval adjustment has on sealing work
	// resubmitting interval.
	intervalAdjustRatio = 0.1

	// intervalAdjustBias is applied during the new resubmit interval calculation in favor of
	// increasing upper limit or decreasing lower limit so that the limit can be reachable.
	intervalAdjustBias = 200 * 1000.0 * 1000.0

	// staleThreshold is the maximum depth of the acceptable stale block.
	staleThreshold = 7
)

// environment is the worker's current environment and holds all of the current state information.
type environment struct {
	signer types.Signer

	state     *state.StateDB     // apply state changes here
	ancestors mapset.Set         // ancestor set (used for checking uncle parent validity)
	family    mapset.Set         // family set (used for checking uncle invalidity)
	uncles    mapset.Set         // uncle set
	tcount    int                // tx count in cycle
	blockSize common.StorageSize // approximate size of tx payload in bytes
	l1TxCount int                // l1 msg count in cycle
	gasPool   *core.GasPool      // available gas used to pack transactions

	header   *types.Header
	txs      []*types.Transaction
	receipts []*types.Receipt

	// circuit capacity check related fields
	traceEnv       *core.TraceEnv        // env for tracing
	accRows        *types.RowConsumption // accumulated row consumption for a block
	nextL1MsgIndex uint64                // next L1 queue index to be processed
}

// task contains all information for consensus engine sealing and result submitting.
type task struct {
	receipts       []*types.Receipt
	state          *state.StateDB
	block          *types.Block
	createdAt      time.Time
	accRows        *types.RowConsumption // accumulated row consumption in the circuit side
	nextL1MsgIndex uint64                // next L1 queue index to be processed
}

const (
	commitInterruptNone int32 = iota
	commitInterruptNewHead
	commitInterruptResubmit
)

// newWorkReq represents a request for new sealing work submitting with relative interrupt notifier.
type newWorkReq struct {
	interrupt *int32
	noempty   bool
	timestamp int64
}

// intervalAdjust represents a resubmitting interval adjustment.
type intervalAdjust struct {
	ratio float64
	inc   bool
}

// worker is the main object which takes care of submitting new work to consensus engine
// and gathering the sealing result.
type worker struct {
	config      *Config
	chainConfig *params.ChainConfig
	engine      consensus.Engine
	eth         Backend
	chain       *core.BlockChain

	// Feeds
	pendingLogsFeed event.Feed

	// Subscriptions
	mux          *event.TypeMux
	txsCh        chan core.NewTxsEvent
	txsSub       event.Subscription
	chainHeadCh  chan core.ChainHeadEvent
	chainHeadSub event.Subscription
	chainSideCh  chan core.ChainSideEvent
	chainSideSub event.Subscription
	l1MsgsCh     chan core.NewL1MsgsEvent
	l1MsgsSub    event.Subscription

	// Channels
	newWorkCh          chan *newWorkReq
	taskCh             chan *task
	resultCh           chan *types.Block
	startCh            chan struct{}
	exitCh             chan struct{}
	resubmitIntervalCh chan time.Duration
	resubmitAdjustCh   chan *intervalAdjust

	wg sync.WaitGroup

	current      *environment                 // An environment for current running cycle.
	localUncles  map[common.Hash]*types.Block // A set of side blocks generated locally as the possible uncle blocks.
	remoteUncles map[common.Hash]*types.Block // A set of side blocks as the possible uncle blocks.
	unconfirmed  *unconfirmedBlocks           // A set of locally mined blocks pending canonicalness confirmations.

	mu       sync.RWMutex // The lock used to protect the coinbase and extra fields
	coinbase common.Address
	extra    []byte

	pendingMu    sync.RWMutex
	pendingTasks map[common.Hash]*task

	snapshotMu       sync.RWMutex // The lock used to protect the snapshots below
	snapshotBlock    *types.Block
	snapshotReceipts types.Receipts
	snapshotState    *state.StateDB

	// atomic status counters
	running   int32 // The indicator whether the consensus engine is running or not.
	newTxs    int32 // New arrival transaction count since last sealing work submitting.
	newL1Msgs int32 // New arrival L1 message count since last sealing work submitting.

	// noempty is the flag used to control whether the feature of pre-seal empty
	// block is enabled. The default value is false(pre-seal is enabled by default).
	// But in some special scenario the consensus engine will seal blocks instantaneously,
	// in this case this feature will add all empty blocks into canonical chain
	// non-stop and no real transaction will be included.
	noempty uint32

	// External functions
	isLocalBlock func(block *types.Block) bool // Function used to determine whether the specified block is mined by local miner.

	circuitCapacityChecker *circuitcapacitychecker.CircuitCapacityChecker

	// Test hooks
	newTaskHook  func(*task)                        // Method to call upon receiving a new sealing task.
	skipSealHook func(*task) bool                   // Method to decide whether skipping the sealing.
	fullTaskHook func()                             // Method to call before pushing the full sealing task.
	resubmitHook func(time.Duration, time.Duration) // Method to call upon updating resubmitting interval.
}

func newWorker(config *Config, chainConfig *params.ChainConfig, engine consensus.Engine, eth Backend, mux *event.TypeMux, isLocalBlock func(*types.Block) bool, init bool) *worker {
	worker := &worker{
		config:                 config,
		chainConfig:            chainConfig,
		engine:                 engine,
		eth:                    eth,
		mux:                    mux,
		chain:                  eth.BlockChain(),
		isLocalBlock:           isLocalBlock,
		localUncles:            make(map[common.Hash]*types.Block),
		remoteUncles:           make(map[common.Hash]*types.Block),
		unconfirmed:            newUnconfirmedBlocks(eth.BlockChain(), miningLogAtDepth),
		pendingTasks:           make(map[common.Hash]*task),
		txsCh:                  make(chan core.NewTxsEvent, txChanSize),
		l1MsgsCh:               make(chan core.NewL1MsgsEvent, txChanSize),
		chainHeadCh:            make(chan core.ChainHeadEvent, chainHeadChanSize),
		chainSideCh:            make(chan core.ChainSideEvent, chainSideChanSize),
		newWorkCh:              make(chan *newWorkReq),
		taskCh:                 make(chan *task),
		resultCh:               make(chan *types.Block, resultQueueSize),
		exitCh:                 make(chan struct{}),
		startCh:                make(chan struct{}, 1),
		resubmitIntervalCh:     make(chan time.Duration),
		resubmitAdjustCh:       make(chan *intervalAdjust, resubmitAdjustChanSize),
		circuitCapacityChecker: circuitcapacitychecker.NewCircuitCapacityChecker(),
	}
	log.Info("created new worker", "CircuitCapacityChecker ID", worker.circuitCapacityChecker.ID)

	// Subscribe NewTxsEvent for tx pool
	worker.txsSub = eth.TxPool().SubscribeNewTxsEvent(worker.txsCh)

	// Subscribe NewL1MsgsEvent for sync service
	if s := eth.SyncService(); s != nil {
		worker.l1MsgsSub = s.SubscribeNewL1MsgsEvent(worker.l1MsgsCh)
	} else {
		// create an empty subscription so that the tests won't fail
		worker.l1MsgsSub = event.NewSubscription(func(quit <-chan struct{}) error {
			<-quit
			return nil
		})
	}

	// Subscribe events for blockchain
	worker.chainHeadSub = eth.BlockChain().SubscribeChainHeadEvent(worker.chainHeadCh)
	worker.chainSideSub = eth.BlockChain().SubscribeChainSideEvent(worker.chainSideCh)

	// Sanitize recommit interval if the user-specified one is too short.
	recommit := worker.config.Recommit
	if recommit < minRecommitInterval {
		log.Warn("Sanitizing miner recommit interval", "provided", recommit, "updated", minRecommitInterval)
		recommit = minRecommitInterval
	}

	worker.wg.Add(4)
	go worker.mainLoop()
	go worker.newWorkLoop(recommit)
	go worker.resultLoop()
	go worker.taskLoop()

	// Submit first work to initialize pending state.
	if init {
		worker.startCh <- struct{}{}
	}
	return worker
}

// getCCC returns a pointer to this worker's CCC instance.
// Only used in tests.
func (w *worker) getCCC() *circuitcapacitychecker.CircuitCapacityChecker {
	return w.circuitCapacityChecker
}

// setEtherbase sets the etherbase used to initialize the block coinbase field.
func (w *worker) setEtherbase(addr common.Address) {
	w.mu.Lock()
	defer w.mu.Unlock()
	w.coinbase = addr
}

func (w *worker) setGasCeil(ceil uint64) {
	w.mu.Lock()
	defer w.mu.Unlock()
	w.config.GasCeil = ceil
}

// setExtra sets the content used to initialize the block extra field.
func (w *worker) setExtra(extra []byte) {
	w.mu.Lock()
	defer w.mu.Unlock()
	w.extra = extra
}

// setRecommitInterval updates the interval for miner sealing work recommitting.
func (w *worker) setRecommitInterval(interval time.Duration) {
	w.resubmitIntervalCh <- interval
}

// disablePreseal disables pre-sealing mining feature
func (w *worker) disablePreseal() {
	atomic.StoreUint32(&w.noempty, 1)
}

// enablePreseal enables pre-sealing mining feature
func (w *worker) enablePreseal() {
	atomic.StoreUint32(&w.noempty, 0)
}

// pending returns the pending state and corresponding block.
func (w *worker) pending() (*types.Block, *state.StateDB) {
	// return a snapshot to avoid contention on currentMu mutex
	w.snapshotMu.RLock()
	defer w.snapshotMu.RUnlock()
	if w.snapshotState == nil {
		return nil, nil
	}
	return w.snapshotBlock, w.snapshotState.Copy()
}

// pendingBlock returns pending block.
func (w *worker) pendingBlock() *types.Block {
	// return a snapshot to avoid contention on currentMu mutex
	w.snapshotMu.RLock()
	defer w.snapshotMu.RUnlock()
	return w.snapshotBlock
}

// pendingBlockAndReceipts returns pending block and corresponding receipts.
func (w *worker) pendingBlockAndReceipts() (*types.Block, types.Receipts) {
	// return a snapshot to avoid contention on currentMu mutex
	w.snapshotMu.RLock()
	defer w.snapshotMu.RUnlock()
	return w.snapshotBlock, w.snapshotReceipts
}

// start sets the running status as 1 and triggers new work submitting.
func (w *worker) start() {
	atomic.StoreInt32(&w.running, 1)
	w.startCh <- struct{}{}
}

// stop sets the running status as 0.
func (w *worker) stop() {
	atomic.StoreInt32(&w.running, 0)
}

// isRunning returns an indicator whether worker is running or not.
func (w *worker) isRunning() bool {
	return atomic.LoadInt32(&w.running) == 1
}

// close terminates all background threads maintained by the worker.
// Note the worker does not support being closed multiple times.
func (w *worker) close() {
	atomic.StoreInt32(&w.running, 0)
	close(w.exitCh)
	w.wg.Wait()
}

// recalcRecommit recalculates the resubmitting interval upon feedback.
func recalcRecommit(minRecommit, prev time.Duration, target float64, inc bool) time.Duration {
	var (
		prevF = float64(prev.Nanoseconds())
		next  float64
	)
	if inc {
		next = prevF*(1-intervalAdjustRatio) + intervalAdjustRatio*(target+intervalAdjustBias)
		max := float64(maxRecommitInterval.Nanoseconds())
		if next > max {
			next = max
		}
	} else {
		next = prevF*(1-intervalAdjustRatio) + intervalAdjustRatio*(target-intervalAdjustBias)
		min := float64(minRecommit.Nanoseconds())
		if next < min {
			next = min
		}
	}
	return time.Duration(int64(next))
}

// newWorkLoop is a standalone goroutine to submit new mining work upon received events.
func (w *worker) newWorkLoop(recommit time.Duration) {
	defer w.wg.Done()
	var (
		interrupt   *int32
		minRecommit = recommit // minimal resubmit interval specified by user.
		timestamp   int64      // timestamp for each round of mining.
	)

	timer := time.NewTimer(0)
	defer timer.Stop()
	<-timer.C // discard the initial tick

	// commit aborts in-flight transaction execution with given signal and resubmits a new one.
	commit := func(noempty bool, s int32) {
		if interrupt != nil {
			atomic.StoreInt32(interrupt, s)
		}
		interrupt = new(int32)
		select {
		case w.newWorkCh <- &newWorkReq{interrupt: interrupt, noempty: noempty, timestamp: timestamp}:
		case <-w.exitCh:
			return
		}
		timer.Reset(recommit)
		atomic.StoreInt32(&w.newTxs, 0)
		atomic.StoreInt32(&w.newL1Msgs, 0)
	}
	// clearPending cleans the stale pending tasks.
	clearPending := func(number uint64) {
		w.pendingMu.Lock()
		for h, t := range w.pendingTasks {
			if t.block.NumberU64()+staleThreshold <= number {
				delete(w.pendingTasks, h)
			}
		}
		w.pendingMu.Unlock()
	}

	for {
		select {
		case <-w.startCh:
			clearPending(w.chain.CurrentBlock().NumberU64())
			timestamp = time.Now().Unix()
			commit(false, commitInterruptNewHead)

		case head := <-w.chainHeadCh:
			clearPending(head.Block.NumberU64())
			timestamp = time.Now().Unix()
			commit(true, commitInterruptNewHead)

		case <-timer.C:
			// If mining is running resubmit a new work cycle periodically to pull in
			// higher priced transactions. Disable this overhead for pending blocks.
			if w.isRunning() && (w.chainConfig.Clique == nil || w.chainConfig.Clique.Period > 0) {
				// Short circuit if no new transaction arrives.
				if atomic.LoadInt32(&w.newTxs) == 0 && atomic.LoadInt32(&w.newL1Msgs) == 0 {
					timer.Reset(recommit)
					continue
				}
				commit(true, commitInterruptResubmit)
			}

		case interval := <-w.resubmitIntervalCh:
			// Adjust resubmit interval explicitly by user.
			if interval < minRecommitInterval {
				log.Warn("Sanitizing miner recommit interval", "provided", interval, "updated", minRecommitInterval)
				interval = minRecommitInterval
			}
			log.Info("Miner recommit interval update", "from", minRecommit, "to", interval)
			minRecommit, recommit = interval, interval

			if w.resubmitHook != nil {
				w.resubmitHook(minRecommit, recommit)
			}

		case adjust := <-w.resubmitAdjustCh:
			// Adjust resubmit interval by feedback.
			if adjust.inc {
				before := recommit
				target := float64(recommit.Nanoseconds()) / adjust.ratio
				recommit = recalcRecommit(minRecommit, recommit, target, true)
				log.Trace("Increase miner recommit interval", "from", before, "to", recommit)
			} else {
				before := recommit
				recommit = recalcRecommit(minRecommit, recommit, float64(minRecommit.Nanoseconds()), false)
				log.Trace("Decrease miner recommit interval", "from", before, "to", recommit)
			}

			if w.resubmitHook != nil {
				w.resubmitHook(minRecommit, recommit)
			}

		case <-w.exitCh:
			return
		}
	}
}

// mainLoop is a standalone goroutine to regenerate the sealing task based on the received event.
func (w *worker) mainLoop() {
	defer w.wg.Done()
	defer w.txsSub.Unsubscribe()
	defer w.l1MsgsSub.Unsubscribe()
	defer w.chainHeadSub.Unsubscribe()
	defer w.chainSideSub.Unsubscribe()
	defer func() {
		if w.current != nil && w.current.state != nil {
			w.current.state.StopPrefetcher()
		}
	}()

	for {
		select {
		case req := <-w.newWorkCh:
			w.commitNewWork(req.interrupt, req.noempty, req.timestamp)
			// new block created.

		case ev := <-w.chainSideCh:
			// Short circuit for duplicate side blocks
			if _, exist := w.localUncles[ev.Block.Hash()]; exist {
				continue
			}
			if _, exist := w.remoteUncles[ev.Block.Hash()]; exist {
				continue
			}
			// Add side block to possible uncle block set depending on the author.
			if w.isLocalBlock != nil && w.isLocalBlock(ev.Block) {
				w.localUncles[ev.Block.Hash()] = ev.Block
			} else {
				w.remoteUncles[ev.Block.Hash()] = ev.Block
			}
			// If our mining block contains less than 2 uncle blocks,
			// add the new uncle block if valid and regenerate a mining block.
			if w.isRunning() && w.current != nil && w.current.uncles.Cardinality() < 2 {
				start := time.Now()
				if err := w.commitUncle(w.current, ev.Block.Header()); err == nil {
					var uncles []*types.Header
					w.current.uncles.Each(func(item interface{}) bool {
						hash, ok := item.(common.Hash)
						if !ok {
							return false
						}
						uncle, exist := w.localUncles[hash]
						if !exist {
							uncle, exist = w.remoteUncles[hash]
						}
						if !exist {
							return false
						}
						uncles = append(uncles, uncle.Header())
						return false
					})
					w.commit(uncles, nil, true, start)
				}
			}

		case ev := <-w.txsCh:
			// Apply transactions to the pending state if we're not mining.
			//
			// Note all transactions received may not be continuous with transactions
			// already included in the current mining block. These transactions will
			// be automatically eliminated.
			if !w.isRunning() && w.current != nil {
				// If block is already full, abort
				if gp := w.current.gasPool; gp != nil && gp.Gas() < params.TxGas {
					continue
				}
				w.mu.RLock()
				coinbase := w.coinbase
				w.mu.RUnlock()

				txs := make(map[common.Address]types.Transactions)
				for _, tx := range ev.Txs {
					acc, _ := types.Sender(w.current.signer, tx)
					txs[acc] = append(txs[acc], tx)
				}
				txset := types.NewTransactionsByPriceAndNonce(w.current.signer, txs, w.current.header.BaseFee)
				tcount := w.current.tcount
				w.commitTransactions(txset, coinbase, nil)
				// Only update the snapshot if any new transactons were added
				// to the pending block
				if tcount != w.current.tcount {
					w.updateSnapshot()
				}
			} else {
				// Special case, if the consensus engine is 0 period clique(dev mode),
				// submit mining work here since all empty submission will be rejected
				// by clique. Of course the advance sealing(empty submission) is disabled.
				if w.chainConfig.Clique != nil && w.chainConfig.Clique.Period == 0 {
					w.commitNewWork(nil, true, time.Now().Unix())
				}
			}
			atomic.AddInt32(&w.newTxs, int32(len(ev.Txs)))

		case ev := <-w.l1MsgsCh:
			atomic.AddInt32(&w.newL1Msgs, int32(ev.Count))

		// System stopped
		case <-w.exitCh:
			return
		case <-w.txsSub.Err():
			return
		case <-w.l1MsgsSub.Err():
			return
		case <-w.chainHeadSub.Err():
			return
		case <-w.chainSideSub.Err():
			return
		}
	}
}

// taskLoop is a standalone goroutine to fetch sealing task from the generator and
// push them to consensus engine.
func (w *worker) taskLoop() {
	defer w.wg.Done()
	var (
		stopCh chan struct{}
		prev   common.Hash
	)

	// interrupt aborts the in-flight sealing task.
	interrupt := func() {
		if stopCh != nil {
			close(stopCh)
			stopCh = nil
		}
	}
	for {
		select {
		case task := <-w.taskCh:
			if w.newTaskHook != nil {
				w.newTaskHook(task)
			}
			// Reject duplicate sealing work due to resubmitting.
			sealHash := w.engine.SealHash(task.block.Header())
			if sealHash == prev {
				continue
			}
			// Interrupt previous sealing operation
			interrupt()
			stopCh, prev = make(chan struct{}), sealHash

			if w.skipSealHook != nil && w.skipSealHook(task) {
				continue
			}
			w.pendingMu.Lock()
			w.pendingTasks[sealHash] = task
			w.pendingMu.Unlock()

			if err := w.engine.Seal(w.chain, task.block, w.resultCh, stopCh); err != nil {
				log.Warn("Block sealing failed", "err", err)
				w.pendingMu.Lock()
				delete(w.pendingTasks, sealHash)
				w.pendingMu.Unlock()
			}
		case <-w.exitCh:
			interrupt()
			return
		}
	}
}

// resultLoop is a standalone goroutine to handle sealing result submitting
// and flush relative data to the database.
func (w *worker) resultLoop() {
	defer w.wg.Done()
	for {
		select {
		case block := <-w.resultCh:
			// Short circuit when receiving empty result.
			if block == nil {
				continue
			}
			// Short circuit when receiving duplicate result caused by resubmitting.
			if w.chain.HasBlock(block.Hash(), block.NumberU64()) {
				continue
			}
			var (
				sealhash = w.engine.SealHash(block.Header())
				hash     = block.Hash()
			)

			w.pendingMu.RLock()
			task, exist := w.pendingTasks[sealhash]
			w.pendingMu.RUnlock()
			if !exist {
				log.Error("Block found but no relative pending task", "number", block.Number(), "sealhash", sealhash, "hash", hash)
				continue
			}
			// Different block could share same sealhash, deep copy here to prevent write-write conflict.
			var (
				receipts = make([]*types.Receipt, len(task.receipts))
				logs     []*types.Log
			)
			for i, taskReceipt := range task.receipts {
				receipt := new(types.Receipt)
				receipts[i] = receipt
				*receipt = *taskReceipt

				// add block location fields
				receipt.BlockHash = hash
				receipt.BlockNumber = block.Number()
				receipt.TransactionIndex = uint(i)

				// Update the block hash in all logs since it is now available and not when the
				// receipt/log of individual transactions were created.
				receipt.Logs = make([]*types.Log, len(taskReceipt.Logs))
				for i, taskLog := range taskReceipt.Logs {
					log := new(types.Log)
					receipt.Logs[i] = log
					*log = *taskLog
					log.BlockHash = hash
				}
				logs = append(logs, receipt.Logs...)
			}
			// It's possible that we've stored L1 queue index for this block previously,
			// in this case do not overwrite it.
			if index := rawdb.ReadFirstQueueIndexNotInL2Block(w.eth.ChainDb(), hash); index == nil {
				// Store first L1 queue index not processed by this block.
				// Note: This accounts for both included and skipped messages. This
				// way, if a block only skips messages, we won't reprocess the same
				// messages from the next block.
				log.Trace(
					"Worker WriteFirstQueueIndexNotInL2Block",
					"number", block.Number(),
					"hash", hash.String(),
					"task.nextL1MsgIndex", task.nextL1MsgIndex,
				)
				rawdb.WriteFirstQueueIndexNotInL2Block(w.eth.ChainDb(), hash, task.nextL1MsgIndex)
			} else {
				log.Trace(
					"Worker WriteFirstQueueIndexNotInL2Block: not overwriting existing index",
					"number", block.Number(),
					"hash", hash.String(),
					"index", *index,
					"task.nextL1MsgIndex", task.nextL1MsgIndex,
				)
			}
			// Store circuit row consumption.
			log.Trace(
				"Worker write block row consumption",
				"id", w.circuitCapacityChecker.ID,
				"number", block.Number(),
				"hash", hash.String(),
				"accRows", task.accRows,
			)
			rawdb.WriteBlockRowConsumption(w.eth.ChainDb(), hash, task.accRows)
			// Commit block and state to database.
			_, err := w.chain.WriteBlockWithState(block, receipts, logs, task.state, true)
			if err != nil {
				log.Error("Failed writing block to chain", "err", err)
				continue
			}
			log.Info("Successfully sealed new block", "number", block.Number(), "sealhash", sealhash, "hash", hash,
				"elapsed", common.PrettyDuration(time.Since(task.createdAt)))

			// Broadcast the block and announce chain insertion event
			w.mux.Post(core.NewMinedBlockEvent{Block: block})

			// Insert the block into the set of pending ones to resultLoop for confirmations
			w.unconfirmed.Insert(block.NumberU64(), block.Hash())

		case <-w.exitCh:
			return
		}
	}
}

// makeCurrent creates a new environment for the current cycle.
func (w *worker) makeCurrent(parent *types.Block, header *types.Header) error {
	// Retrieve the parent state to execute on top and start a prefetcher for
	// the miner to speed block sealing up a bit
	state, err := w.chain.StateAt(parent.Root())
	if err != nil {
		return err
	}

	// don't commit the state during tracing for circuit capacity checker, otherwise we cannot revert.
	// and even if we don't commit the state, the `refund` value will still be correct, as explained in `CommitTransaction`
	commitStateAfterApply := false
	traceEnv, err := core.CreateTraceEnv(w.chainConfig, w.chain, w.engine, w.eth.ChainDb(), state, parent,
		// new block with a placeholder tx, for traceEnv's ExecutionResults length & TxStorageTraces length
		types.NewBlockWithHeader(header).WithBody([]*types.Transaction{types.NewTx(&types.LegacyTx{})}, nil),
		commitStateAfterApply)
	if err != nil {
		return err
	}

	state.StartPrefetcher("miner")

	env := &environment{
		signer:    types.MakeSigner(w.chainConfig, header.Number),
		state:     state,
		ancestors: mapset.NewSet(),
		family:    mapset.NewSet(),
		uncles:    mapset.NewSet(),
		header:    header,
		traceEnv:  traceEnv,
		accRows:   nil,
	}
	// when 08 is processed ancestors contain 07 (quick block)
	for _, ancestor := range w.chain.GetBlocksFromHash(parent.Hash(), 7) {
		for _, uncle := range ancestor.Uncles() {
			env.family.Add(uncle.Hash())
		}
		env.family.Add(ancestor.Hash())
		env.ancestors.Add(ancestor.Hash())
	}
	// Keep track of transactions which return errors so they can be removed
	env.tcount = 0
	env.blockSize = 0
	env.l1TxCount = 0

	// find next L1 message queue index
	nextQueueIndex := rawdb.ReadFirstQueueIndexNotInL2Block(w.eth.ChainDb(), parent.Hash())
	if nextQueueIndex == nil {
		// the parent must have been processed before we start a new mining job.
		log.Crit("Failed to read last L1 message in L2 block", "parent.Hash()", parent.Hash().String())
	}
	env.nextL1MsgIndex = *nextQueueIndex

	// Swap out the old work with the new one, terminating any leftover prefetcher
	// processes in the mean time and starting a new one.
	if w.current != nil && w.current.state != nil {
		w.current.state.StopPrefetcher()
	}
	w.current = env
	return nil
}

// commitUncle adds the given block to uncle block set, returns error if failed to add.
func (w *worker) commitUncle(env *environment, uncle *types.Header) error {
	hash := uncle.Hash()
	if env.uncles.Contains(hash) {
		return errors.New("uncle not unique")
	}
	if env.header.ParentHash == uncle.ParentHash {
		return errors.New("uncle is sibling")
	}
	if !env.ancestors.Contains(uncle.ParentHash) {
		return errors.New("uncle's parent unknown")
	}
	if env.family.Contains(hash) {
		return errors.New("uncle already included")
	}
	env.uncles.Add(uncle.Hash())
	return nil
}

// updateSnapshot updates pending snapshot block and state.
// Note this function assumes the current variable is thread safe.
func (w *worker) updateSnapshot() {
	w.snapshotMu.Lock()
	defer w.snapshotMu.Unlock()

	var uncles []*types.Header
	w.current.uncles.Each(func(item interface{}) bool {
		hash, ok := item.(common.Hash)
		if !ok {
			return false
		}
		uncle, exist := w.localUncles[hash]
		if !exist {
			uncle, exist = w.remoteUncles[hash]
		}
		if !exist {
			return false
		}
		uncles = append(uncles, uncle.Header())
		return false
	})

	w.snapshotBlock = types.NewBlock(
		w.current.header,
		w.current.txs,
		uncles,
		w.current.receipts,
		trie.NewStackTrie(nil),
	)
	w.snapshotReceipts = copyReceipts(w.current.receipts)
	w.snapshotState = w.current.state.Copy()
}

func (w *worker) commitTransaction(tx *types.Transaction, coinbase common.Address) ([]*types.Log, error) {
	snap := w.current.state.Snapshot()

	log.Trace(
		"Worker apply ccc for tx",
		"id", w.circuitCapacityChecker.ID,
		"txhash", tx.Hash(),
	)

	// 1. we have to check circuit capacity before `core.ApplyTransaction`,
	// because if the tx can be successfully executed but circuit capacity overflows, it will be inconvenient to revert.
	// 2. even if we don't commit to the state during the tracing (which means `clearJournalAndRefund` is not called during the tracing),
	// the `refund` value will still be correct, because:
	// 2.1 when starting handling the first tx, `state.refund` is 0 by default,
	// 2.2 after tracing, the state is either committed in `core.ApplyTransaction`, or reverted, so the `state.refund` can be cleared,
	// 2.3 when starting handling the following txs, `state.refund` comes as 0
	traces, err := w.current.traceEnv.GetBlockTrace(
		types.NewBlockWithHeader(w.current.header).WithBody([]*types.Transaction{tx}, nil),
	)
	if err != nil {
		// `w.current.traceEnv.State` & `w.current.state` share a same pointer to the state, so only need to revert `w.current.state`
		w.current.state.RevertToSnapshot(snap)
		return nil, err
	}
	accRows, err := w.circuitCapacityChecker.ApplyTransaction(traces)
	if err != nil {
		// `w.current.traceEnv.State` & `w.current.state` share a same pointer to the state, so only need to revert `w.current.state`
		w.current.state.RevertToSnapshot(snap)
		return nil, err
	}
	log.Trace(
		"Worker apply ccc for tx result",
		"id", w.circuitCapacityChecker.ID,
		"txhash", tx.Hash(),
		"accRows", accRows,
	)

	// revert to snapshot for calling `core.ApplyMessage` again, (both `traceEnv.GetBlockTrace` & `core.ApplyTransaction` will call `core.ApplyMessage`)
	w.current.state.RevertToSnapshot(snap)
	// create new snapshot for `core.ApplyTransaction`
	snap = w.current.state.Snapshot()
	receipt, err := core.ApplyTransaction(w.chainConfig, w.chain, &coinbase, w.current.gasPool, w.current.state, w.current.header, tx, &w.current.header.GasUsed, *w.chain.GetVMConfig())
	if err != nil {
		w.current.state.RevertToSnapshot(snap)
		return nil, err
	}

	w.current.txs = append(w.current.txs, tx)
	w.current.receipts = append(w.current.receipts, receipt)
	w.current.accRows = accRows

	return receipt.Logs, nil
}

func (w *worker) commitTransactions(txs *types.TransactionsByPriceAndNonce, coinbase common.Address, interrupt *int32) (bool, bool) {
	var circuitCapacityReached bool

	// Short circuit if current is nil
	if w.current == nil {
		return true, circuitCapacityReached
	}

	gasLimit := w.current.header.GasLimit
	if w.current.gasPool == nil {
		w.current.gasPool = new(core.GasPool).AddGas(gasLimit)
	}

	var coalescedLogs []*types.Log

loop:
	for {
		// In the following three cases, we will interrupt the execution of the transaction.
		// (1) new head block event arrival, the interrupt signal is 1
		// (2) worker start or restart, the interrupt signal is 1
		// (3) worker recreate the mining block with any newly arrived transactions, the interrupt signal is 2.
		// For the first two cases, the semi-finished work will be discarded.
		// For the third case, the semi-finished work will be submitted to the consensus engine.
		if interrupt != nil && atomic.LoadInt32(interrupt) != commitInterruptNone {
			// Notify resubmit loop to increase resubmitting interval due to too frequent commits.
			if atomic.LoadInt32(interrupt) == commitInterruptResubmit {
				ratio := float64(gasLimit-w.current.gasPool.Gas()) / float64(gasLimit)
				if ratio < 0.1 {
					ratio = 0.1
				}
				w.resubmitAdjustCh <- &intervalAdjust{
					ratio: ratio,
					inc:   true,
				}
			}
			return atomic.LoadInt32(interrupt) == commitInterruptNewHead, circuitCapacityReached
		}
		// If we have collected enough transactions then we're done
		if !w.chainConfig.Scroll.IsValidL2TxCount(w.current.tcount - w.current.l1TxCount + 1) {
			log.Trace("Transaction count limit reached", "have", w.current.tcount-w.current.l1TxCount, "want", w.chainConfig.Scroll.MaxTxPerBlock)
			break
		}
		// If we don't have enough gas for any further transactions then we're done
		if w.current.gasPool.Gas() < params.TxGas {
			log.Trace("Not enough gas for further transactions", "have", w.current.gasPool, "want", params.TxGas)
			break
		}
		// Retrieve the next transaction and abort if all done
		tx := txs.Peek()
		if tx == nil {
			break
		}
		if tx.IsL1MessageTx() && tx.AsL1MessageTx().QueueIndex != w.current.nextL1MsgIndex {
			log.Error(
				"Unexpected L1 message queue index in worker",
				"expected", w.current.nextL1MsgIndex,
				"got", tx.AsL1MessageTx().QueueIndex,
			)
			break
		}
		if !tx.IsL1MessageTx() && !w.chainConfig.Scroll.IsValidBlockSize(w.current.blockSize+tx.Size()) {
			log.Trace("Block size limit reached", "have", w.current.blockSize, "want", w.chainConfig.Scroll.MaxTxPayloadBytesPerBlock, "tx", tx.Size())
			txs.Pop() // skip transactions from this account
			continue
		}
		// Error may be ignored here. The error has already been checked
		// during transaction acceptance is the transaction pool.
		//
		// We use the eip155 signer regardless of the current hf.
		from, _ := types.Sender(w.current.signer, tx)
		// Check whether the tx is replay protected. If we're not in the EIP155 hf
		// phase, start ignoring the sender until we do.
		if tx.Protected() && !w.chainConfig.IsEIP155(w.current.header.Number) {
			log.Trace("Ignoring reply protected transaction", "hash", tx.Hash(), "eip155", w.chainConfig.EIP155Block)

			txs.Pop()
			continue
		}
		// Start executing the transaction
		w.current.state.Prepare(tx.Hash(), w.current.tcount)

		logs, err := w.commitTransaction(tx, coinbase)
		switch {
		case errors.Is(err, core.ErrGasLimitReached) && tx.IsL1MessageTx():
			// If this block already contains some L1 messages,
			// terminate here and try again in the next block.
			if w.current.l1TxCount > 0 {
				break loop
			}
			// A single L1 message leads to out-of-gas. Skip it.
			queueIndex := tx.AsL1MessageTx().QueueIndex
			log.Info("Skipping L1 message", "queueIndex", queueIndex, "tx", tx.Hash().String(), "block", w.current.header.Number, "reason", "gas limit exceeded")
			w.current.nextL1MsgIndex = queueIndex + 1
			txs.Shift()
			rawdb.WriteSkippedL1Message(w.eth.ChainDb(), tx, "gas limit exceeded", w.current.header.Number.Uint64(), nil)

		case errors.Is(err, core.ErrGasLimitReached):
			// Pop the current out-of-gas transaction without shifting in the next from the account
			log.Trace("Gas limit exceeded for current block", "sender", from)
			txs.Pop()

		case errors.Is(err, core.ErrNonceTooLow):
			// New head notification data race between the transaction pool and miner, shift
			log.Trace("Skipping transaction with low nonce", "sender", from, "nonce", tx.Nonce())
			txs.Shift()

		case errors.Is(err, core.ErrNonceTooHigh):
			// Reorg notification data race between the transaction pool and miner, skip account =
			log.Trace("Skipping account with hight nonce", "sender", from, "nonce", tx.Nonce())
			txs.Pop()

		case errors.Is(err, nil):
			// Everything ok, collect the logs and shift in the next transaction from the same account
			coalescedLogs = append(coalescedLogs, logs...)
			if tx.IsL1MessageTx() {
				queueIndex := tx.AsL1MessageTx().QueueIndex
				log.Debug("Including L1 message", "queueIndex", queueIndex, "tx", tx.Hash().String())
				w.current.l1TxCount++
				w.current.nextL1MsgIndex = queueIndex + 1
			}
			w.current.tcount++
			w.current.blockSize += tx.Size()
			txs.Shift()

		case errors.Is(err, core.ErrTxTypeNotSupported):
			// Pop the unsupported transaction without shifting in the next from the account
			log.Trace("Skipping unsupported transaction type", "sender", from, "type", tx.Type())
			txs.Pop()

		case errors.Is(err, circuitcapacitychecker.ErrBlockRowConsumptionOverflow):
			// Circuit capacity check: circuit capacity limit reached in a block,
			// don't pop or shift, just quit the loop immediately;
			// though it might still be possible to add some "smaller" txs,
			// but it's a trade-off between tracing overhead & block usage rate
			log.Trace("Circuit capacity limit reached in a block", "acc_rows", w.current.accRows, "tx", tx.Hash().String())
			circuitCapacityReached = true
			break loop

		case (errors.Is(err, circuitcapacitychecker.ErrTxRowConsumptionOverflow) && tx.IsL1MessageTx()):
			// Circuit capacity check: L1MessageTx row consumption too high, shift to the next from the account,
			// because we shouldn't skip the entire txs from the same account.
			// This is also useful for skipping "problematic" L1MessageTxs.
			queueIndex := tx.AsL1MessageTx().QueueIndex
			log.Trace("Circuit capacity limit reached for a single tx", "tx", tx.Hash().String(), "queueIndex", queueIndex)
			log.Info("Skipping L1 message", "queueIndex", queueIndex, "tx", tx.Hash().String(), "block", w.current.header.Number, "reason", "row consumption overflow")
			w.current.nextL1MsgIndex = queueIndex + 1
<<<<<<< HEAD
			txs.Shift()
			rawdb.WriteSkippedL1Message(w.eth.ChainDb(), tx, "row consumption overflow", w.current.header.Number.Uint64(), nil)
=======

			// after `ErrTxRowConsumptionOverflow`, ccc might not revert updates
			// associated with this transaction so we cannot pack more transactions.
			// TODO: fix this in ccc and change these lines back to `txs.Shift()`
			circuitCapacityReached = true
			break loop
>>>>>>> 81dc3649

		case (errors.Is(err, circuitcapacitychecker.ErrTxRowConsumptionOverflow) && !tx.IsL1MessageTx()):
			// Circuit capacity check: L2MessageTx row consumption too high, skip the account.
			// This is also useful for skipping "problematic" L2MessageTxs.
			log.Trace("Circuit capacity limit reached for a single tx", "tx", tx.Hash().String())

			// after `ErrTxRowConsumptionOverflow`, ccc might not revert updates
			// associated with this transaction so we cannot pack more transactions.
			// TODO: fix this in ccc and change these lines back to `txs.Pop()`
			circuitCapacityReached = true
			break loop

			// store info about overflowing L2 txs for further analysis,
			// but do not include L2 txs in the skipped index and count
			rawdb.WriteSkippedTransaction(w.eth.ChainDb(), tx, "row consumption overflow", w.current.header.Number.Uint64(), nil)

		case (errors.Is(err, circuitcapacitychecker.ErrUnknown) && tx.IsL1MessageTx()):
			// Circuit capacity check: unknown circuit capacity checker error for L1MessageTx,
			// shift to the next from the account because we shouldn't skip the entire txs from the same account
			queueIndex := tx.AsL1MessageTx().QueueIndex
			log.Trace("Unknown circuit capacity checker error for L1MessageTx", "tx", tx.Hash().String(), "queueIndex", queueIndex)
			log.Info("Skipping L1 message", "queueIndex", queueIndex, "tx", tx.Hash().String(), "block", w.current.header.Number, "reason", "unknown row consumption error")
			w.current.nextL1MsgIndex = queueIndex + 1
<<<<<<< HEAD
			txs.Shift()
			// TODO: propagate more info about the error from CCC
			rawdb.WriteSkippedL1Message(w.eth.ChainDb(), tx, "unknown row consumption error", w.current.header.Number.Uint64(), nil)
=======

			// after `ErrUnknown`, ccc might not revert updates associated
			// with this transaction so we cannot pack more transactions.
			// TODO: fix this in ccc and change these lines back to `txs.Shift()`
			circuitCapacityReached = true
			break loop
>>>>>>> 81dc3649

		case (errors.Is(err, circuitcapacitychecker.ErrUnknown) && !tx.IsL1MessageTx()):
			// Circuit capacity check: unknown circuit capacity checker error for L2MessageTx, skip the account
			log.Trace("Unknown circuit capacity checker error for L2MessageTx", "tx", tx.Hash().String())

			// after `ErrUnknown`, ccc might not revert updates associated
			// with this transaction so we cannot pack more transactions.
			// TODO: fix this in ccc and change these lines back to `txs.Pop()`
			circuitCapacityReached = true
			break loop

		default:
			// Strange error, discard the transaction and get the next in line (note, the
			// nonce-too-high clause will prevent us from executing in vain).
			log.Debug("Transaction failed, account skipped", "hash", tx.Hash().String(), "err", err)
			if tx.IsL1MessageTx() {
				queueIndex := tx.AsL1MessageTx().QueueIndex
				log.Info("Skipping L1 message", "queueIndex", queueIndex, "tx", tx.Hash().String(), "block", w.current.header.Number, "reason", "strange error", "err", err)
				w.current.nextL1MsgIndex = queueIndex + 1
				rawdb.WriteSkippedL1Message(w.eth.ChainDb(), tx, fmt.Sprintf("strange error: %v", err), w.current.header.Number.Uint64(), nil)
			}
			txs.Shift()
		}
	}

	if !w.isRunning() && len(coalescedLogs) > 0 {
		// We don't push the pendingLogsEvent while we are mining. The reason is that
		// when we are mining, the worker will regenerate a mining block every 3 seconds.
		// In order to avoid pushing the repeated pendingLog, we disable the pending log pushing.

		// make a copy, the state caches the logs and these logs get "upgraded" from pending to mined
		// logs by filling in the block hash when the block was mined by the local miner. This can
		// cause a race condition if a log was "upgraded" before the PendingLogsEvent is processed.
		cpy := make([]*types.Log, len(coalescedLogs))
		for i, l := range coalescedLogs {
			cpy[i] = new(types.Log)
			*cpy[i] = *l
		}
		w.pendingLogsFeed.Send(cpy)
	}
	// Notify resubmit loop to decrease resubmitting interval if current interval is larger
	// than the user-specified one.
	if interrupt != nil {
		w.resubmitAdjustCh <- &intervalAdjust{inc: false}
	}
	return false, circuitCapacityReached
}

func (w *worker) collectPendingL1Messages(startIndex uint64) []types.L1MessageTx {
	maxCount := w.chainConfig.Scroll.L1Config.NumL1MessagesPerBlock
	return rawdb.ReadL1MessagesFrom(w.eth.ChainDb(), startIndex, maxCount)
}

// commitNewWork generates several new sealing tasks based on the parent block.
func (w *worker) commitNewWork(interrupt *int32, noempty bool, timestamp int64) {
	w.mu.RLock()
	defer w.mu.RUnlock()

	tstart := time.Now()
	parent := w.chain.CurrentBlock()
	w.circuitCapacityChecker.Reset()
	log.Trace("Worker reset ccc", "id", w.circuitCapacityChecker.ID)

	if parent.Time() >= uint64(timestamp) {
		timestamp = int64(parent.Time() + 1)
	}
	num := parent.Number()
	header := &types.Header{
		ParentHash: parent.Hash(),
		Number:     num.Add(num, common.Big1),
		GasLimit:   core.CalcGasLimit(parent.GasLimit(), w.config.GasCeil),
		Extra:      w.extra,
		Time:       uint64(timestamp),
	}
	// Set baseFee and GasLimit if we are on an EIP-1559 chain
	if w.chainConfig.IsLondon(header.Number) {
		if w.chainConfig.Scroll.BaseFeeEnabled() {
			header.BaseFee = misc.CalcBaseFee(w.chainConfig, parent.Header())
		} else {
			// When disabling EIP-2718 or EIP-1559, we do not set baseFeePerGas in RPC response.
			// Setting BaseFee as nil here can help outside SDK calculates l2geth's RLP encoding,
			// otherwise the l2geth's BaseFee is not known from the outside.
			header.BaseFee = nil
		}
		if !w.chainConfig.IsLondon(parent.Number()) {
			parentGasLimit := parent.GasLimit() * params.ElasticityMultiplier
			header.GasLimit = core.CalcGasLimit(parentGasLimit, w.config.GasCeil)
		}
	}
	// Only set the coinbase if our consensus engine is running (avoid spurious block rewards)
	if w.isRunning() {
		if w.coinbase == (common.Address{}) {
			log.Error("Refusing to mine without etherbase")
			return
		}
		header.Coinbase = w.coinbase
	}
	if err := w.engine.Prepare(w.chain, header); err != nil {
		log.Error("Failed to prepare header for mining", "err", err)
		return
	}
	// If we are care about TheDAO hard-fork check whether to override the extra-data or not
	if daoBlock := w.chainConfig.DAOForkBlock; daoBlock != nil {
		// Check whether the block is among the fork extra-override range
		limit := new(big.Int).Add(daoBlock, params.DAOForkExtraRange)
		if header.Number.Cmp(daoBlock) >= 0 && header.Number.Cmp(limit) < 0 {
			// Depending whether we support or oppose the fork, override differently
			if w.chainConfig.DAOForkSupport {
				header.Extra = common.CopyBytes(params.DAOForkBlockExtra)
			} else if bytes.Equal(header.Extra, params.DAOForkBlockExtra) {
				header.Extra = []byte{} // If miner opposes, don't let it use the reserved extra-data
			}
		}
	}
	// Could potentially happen if starting to mine in an odd state.
	err := w.makeCurrent(parent, header)
	if err != nil {
		log.Error("Failed to create mining context", "err", err)
		return
	}
	// Create the current work task and check any fork transitions needed
	env := w.current
	if w.chainConfig.DAOForkSupport && w.chainConfig.DAOForkBlock != nil && w.chainConfig.DAOForkBlock.Cmp(header.Number) == 0 {
		misc.ApplyDAOHardFork(env.state)
	}
	// Accumulate the uncles for the current block
	uncles := make([]*types.Header, 0, 2)
	commitUncles := func(blocks map[common.Hash]*types.Block) {
		// Clean up stale uncle blocks first
		for hash, uncle := range blocks {
			if uncle.NumberU64()+staleThreshold <= header.Number.Uint64() {
				delete(blocks, hash)
			}
		}
		for hash, uncle := range blocks {
			if len(uncles) == 2 {
				break
			}
			if err := w.commitUncle(env, uncle.Header()); err != nil {
				log.Trace("Possible uncle rejected", "hash", hash, "reason", err)
			} else {
				log.Debug("Committing new uncle to block", "hash", hash)
				uncles = append(uncles, uncle.Header())
			}
		}
	}
	// Prefer to locally generated uncle
	commitUncles(w.localUncles)
	commitUncles(w.remoteUncles)

	// Create an empty block based on temporary copied state for
	// sealing in advance without waiting block execution finished.
	if !noempty && atomic.LoadUint32(&w.noempty) == 0 {
		w.commit(uncles, nil, false, tstart)
	}
	// fetch l1Txs
	l1Txs := make(map[common.Address]types.Transactions)
	pendingL1Txs := 0
	if w.chainConfig.Scroll.ShouldIncludeL1Messages() {
		l1Messages := w.collectPendingL1Messages(env.nextL1MsgIndex)
		pendingL1Txs = len(l1Messages)
		for _, l1msg := range l1Messages {
			tx := types.NewTx(&l1msg)
			sender := l1msg.Sender
			senderTxs, ok := l1Txs[sender]
			if ok {
				senderTxs = append(senderTxs, tx)
				l1Txs[sender] = senderTxs
			} else {
				l1Txs[sender] = types.Transactions{tx}
			}
		}
	}
	// Fill the block with all available pending transactions.
	pending := w.eth.TxPool().Pending(true)
	// Short circuit if there is no available pending transactions.
	// But if we disable empty precommit already, ignore it. Since
	// empty block is necessary to keep the liveness of the network.
	if len(pending) == 0 && pendingL1Txs == 0 && atomic.LoadUint32(&w.noempty) == 0 {
		w.updateSnapshot()
		return
	}
	// Split the pending transactions into locals and remotes
	localTxs, remoteTxs := make(map[common.Address]types.Transactions), pending
	for _, account := range w.eth.TxPool().Locals() {
		if txs := remoteTxs[account]; len(txs) > 0 {
			delete(remoteTxs, account)
			localTxs[account] = txs
		}
	}
	var skipCommit, circuitCapacityReached bool
	if w.chainConfig.Scroll.ShouldIncludeL1Messages() && len(l1Txs) > 0 {
		log.Trace("Processing L1 messages for inclusion", "count", pendingL1Txs)
		txs := types.NewTransactionsByPriceAndNonce(w.current.signer, l1Txs, header.BaseFee)
		skipCommit, circuitCapacityReached = w.commitTransactions(txs, w.coinbase, interrupt)
		if skipCommit {
			return
		}
	}
	if len(localTxs) > 0 && !circuitCapacityReached {
		txs := types.NewTransactionsByPriceAndNonce(w.current.signer, localTxs, header.BaseFee)
		skipCommit, circuitCapacityReached = w.commitTransactions(txs, w.coinbase, interrupt)
		if skipCommit {
			return
		}
	}
	if len(remoteTxs) > 0 && !circuitCapacityReached {
		txs := types.NewTransactionsByPriceAndNonce(w.current.signer, remoteTxs, header.BaseFee)
		// don't need to get `circuitCapacityReached` here because we don't have further `commitTransactions`
		// after this one, and if we assign it won't take effect (`ineffassign`)
		skipCommit, _ = w.commitTransactions(txs, w.coinbase, interrupt)
		if skipCommit {
			return
		}
	}

	// do not produce empty blocks
	if w.current.tcount == 0 {
		return
	}

	w.commit(uncles, w.fullTaskHook, true, tstart)
}

// commit runs any post-transaction state modifications, assembles the final block
// and commits new work if consensus engine is running.
func (w *worker) commit(uncles []*types.Header, interval func(), update bool, start time.Time) error {
	// set w.current.accRows for empty-but-not-genesis block
	if (w.current.header.Number.Uint64() != 0) &&
		(w.current.accRows == nil || len(*w.current.accRows) == 0) {
		log.Trace(
			"Worker apply ccc for empty block",
			"id", w.circuitCapacityChecker.ID,
			"number", w.current.header.Number,
			"hash", w.current.header.Hash().String(),
		)
		traces, err := w.current.traceEnv.GetBlockTrace(types.NewBlockWithHeader(w.current.header))
		if err != nil {
			return err
		}
		// truncate ExecutionResults&TxStorageTraces, because we declare their lengths with a dummy tx before;
		// however, we need to clean it up for an empty block
		traces.ExecutionResults = traces.ExecutionResults[:0]
		traces.TxStorageTraces = traces.TxStorageTraces[:0]
		accRows, err := w.circuitCapacityChecker.ApplyBlock(traces)
		if err != nil {
			return err
		}
		log.Trace(
			"Worker apply ccc for empty block result",
			"id", w.circuitCapacityChecker.ID,
			"number", w.current.header.Number,
			"hash", w.current.header.Hash().String(),
			"accRows", accRows,
		)
		w.current.accRows = accRows
	}

	// Deep copy receipts here to avoid interaction between different tasks.
	receipts := copyReceipts(w.current.receipts)
	s := w.current.state.Copy()
	block, err := w.engine.FinalizeAndAssemble(w.chain, w.current.header, s, w.current.txs, uncles, receipts)
	if err != nil {
		return err
	}
	if w.isRunning() {
		if interval != nil {
			interval()
		}
		select {
		case w.taskCh <- &task{receipts: receipts, state: s, block: block, createdAt: time.Now(), accRows: w.current.accRows, nextL1MsgIndex: w.current.nextL1MsgIndex}:
			w.unconfirmed.Shift(block.NumberU64() - 1)
			log.Info("Commit new mining work", "number", block.Number(), "sealhash", w.engine.SealHash(block.Header()),
				"uncles", len(uncles), "txs", w.current.tcount,
				"gas", block.GasUsed(), "fees", totalFees(block, receipts),
				"elapsed", common.PrettyDuration(time.Since(start)))

		case <-w.exitCh:
			log.Info("Worker has exited")
		}
	}
	if update {
		w.updateSnapshot()
	}
	return nil
}

// copyReceipts makes a deep copy of the given receipts.
func copyReceipts(receipts []*types.Receipt) []*types.Receipt {
	result := make([]*types.Receipt, len(receipts))
	for i, l := range receipts {
		cpy := *l
		result[i] = &cpy
	}
	return result
}

// postSideBlock fires a side chain event, only use it for testing.
func (w *worker) postSideBlock(event core.ChainSideEvent) {
	select {
	case w.chainSideCh <- event:
	case <-w.exitCh:
	}
}

// totalFees computes total consumed miner fees in ETH. Block transactions and receipts have to have the same order.
func totalFees(block *types.Block, receipts []*types.Receipt) *big.Float {
	feesWei := new(big.Int)
	for i, tx := range block.Transactions() {
		minerFee, _ := tx.EffectiveGasTip(block.BaseFee())
		feesWei.Add(feesWei, new(big.Int).Mul(new(big.Int).SetUint64(receipts[i].GasUsed), minerFee))
	}
	return new(big.Float).Quo(new(big.Float).SetInt(feesWei), new(big.Float).SetInt(big.NewInt(params.Ether)))
}<|MERGE_RESOLUTION|>--- conflicted
+++ resolved
@@ -1073,32 +1073,28 @@
 			log.Trace("Circuit capacity limit reached for a single tx", "tx", tx.Hash().String(), "queueIndex", queueIndex)
 			log.Info("Skipping L1 message", "queueIndex", queueIndex, "tx", tx.Hash().String(), "block", w.current.header.Number, "reason", "row consumption overflow")
 			w.current.nextL1MsgIndex = queueIndex + 1
-<<<<<<< HEAD
-			txs.Shift()
 			rawdb.WriteSkippedL1Message(w.eth.ChainDb(), tx, "row consumption overflow", w.current.header.Number.Uint64(), nil)
-=======
 
 			// after `ErrTxRowConsumptionOverflow`, ccc might not revert updates
 			// associated with this transaction so we cannot pack more transactions.
 			// TODO: fix this in ccc and change these lines back to `txs.Shift()`
 			circuitCapacityReached = true
 			break loop
->>>>>>> 81dc3649
 
 		case (errors.Is(err, circuitcapacitychecker.ErrTxRowConsumptionOverflow) && !tx.IsL1MessageTx()):
 			// Circuit capacity check: L2MessageTx row consumption too high, skip the account.
 			// This is also useful for skipping "problematic" L2MessageTxs.
 			log.Trace("Circuit capacity limit reached for a single tx", "tx", tx.Hash().String())
+
+			// store info about overflowing L2 txs for further analysis,
+			// but do not include L2 txs in the skipped index and count
+			rawdb.WriteSkippedTransaction(w.eth.ChainDb(), tx, "row consumption overflow", w.current.header.Number.Uint64(), nil)
 
 			// after `ErrTxRowConsumptionOverflow`, ccc might not revert updates
 			// associated with this transaction so we cannot pack more transactions.
 			// TODO: fix this in ccc and change these lines back to `txs.Pop()`
 			circuitCapacityReached = true
 			break loop
-
-			// store info about overflowing L2 txs for further analysis,
-			// but do not include L2 txs in the skipped index and count
-			rawdb.WriteSkippedTransaction(w.eth.ChainDb(), tx, "row consumption overflow", w.current.header.Number.Uint64(), nil)
 
 		case (errors.Is(err, circuitcapacitychecker.ErrUnknown) && tx.IsL1MessageTx()):
 			// Circuit capacity check: unknown circuit capacity checker error for L1MessageTx,
@@ -1107,18 +1103,14 @@
 			log.Trace("Unknown circuit capacity checker error for L1MessageTx", "tx", tx.Hash().String(), "queueIndex", queueIndex)
 			log.Info("Skipping L1 message", "queueIndex", queueIndex, "tx", tx.Hash().String(), "block", w.current.header.Number, "reason", "unknown row consumption error")
 			w.current.nextL1MsgIndex = queueIndex + 1
-<<<<<<< HEAD
-			txs.Shift()
 			// TODO: propagate more info about the error from CCC
 			rawdb.WriteSkippedL1Message(w.eth.ChainDb(), tx, "unknown row consumption error", w.current.header.Number.Uint64(), nil)
-=======
 
 			// after `ErrUnknown`, ccc might not revert updates associated
 			// with this transaction so we cannot pack more transactions.
 			// TODO: fix this in ccc and change these lines back to `txs.Shift()`
 			circuitCapacityReached = true
 			break loop
->>>>>>> 81dc3649
 
 		case (errors.Is(err, circuitcapacitychecker.ErrUnknown) && !tx.IsL1MessageTx()):
 			// Circuit capacity check: unknown circuit capacity checker error for L2MessageTx, skip the account
