// Copyright 2015 The go-ethereum Authors
// This file is part of the go-ethereum library.
//
// The go-ethereum library is free software: you can redistribute it and/or modify
// it under the terms of the GNU Lesser General Public License as published by
// the Free Software Foundation, either version 3 of the License, or
// (at your option) any later version.
//
// The go-ethereum library is distributed in the hope that it will be useful,
// but WITHOUT ANY WARRANTY; without even the implied warranty of
// MERCHANTABILITY or FITNESS FOR A PARTICULAR PURPOSE. See the
// GNU Lesser General Public License for more details.
//
// You should have received a copy of the GNU Lesser General Public License
// along with the go-ethereum library. If not, see <http://www.gnu.org/licenses/>.

package miner

import (
	"bytes"
	"errors"
	"fmt"
	"math/big"
	"sync"
	"sync/atomic"
	"time"

	mapset "github.com/deckarep/golang-set"

	"github.com/scroll-tech/go-ethereum/common"
	"github.com/scroll-tech/go-ethereum/consensus"
	"github.com/scroll-tech/go-ethereum/consensus/misc"
	"github.com/scroll-tech/go-ethereum/core"
	"github.com/scroll-tech/go-ethereum/core/rawdb"
	"github.com/scroll-tech/go-ethereum/core/state"
	"github.com/scroll-tech/go-ethereum/core/types"
	"github.com/scroll-tech/go-ethereum/event"
	"github.com/scroll-tech/go-ethereum/log"
	"github.com/scroll-tech/go-ethereum/params"
	"github.com/scroll-tech/go-ethereum/rollup/circuitcapacitychecker"
	"github.com/scroll-tech/go-ethereum/trie"
)

const (
	// resultQueueSize is the size of channel listening to sealing result.
	resultQueueSize = 10

	// txChanSize is the size of channel listening to NewTxsEvent.
	// The number is referenced from the size of tx pool.
	txChanSize = 4096

	// chainHeadChanSize is the size of channel listening to ChainHeadEvent.
	chainHeadChanSize = 10

	// chainSideChanSize is the size of channel listening to ChainSideEvent.
	chainSideChanSize = 10

	// resubmitAdjustChanSize is the size of resubmitting interval adjustment channel.
	resubmitAdjustChanSize = 10

	// miningLogAtDepth is the number of confirmations before logging successful mining.
	miningLogAtDepth = 7

	// minRecommitInterval is the minimal time interval to recreate the mining block with
	// any newly arrived transactions.
	minRecommitInterval = 1 * time.Second

	// maxRecommitInterval is the maximum time interval to recreate the mining block with
	// any newly arrived transactions.
	maxRecommitInterval = 15 * time.Second

	// intervalAdjustRatio is the impact a single interval adjustment has on sealing work
	// resubmitting interval.
	intervalAdjustRatio = 0.1

	// intervalAdjustBias is applied during the new resubmit interval calculation in favor of
	// increasing upper limit or decreasing lower limit so that the limit can be reachable.
	intervalAdjustBias = 200 * 1000.0 * 1000.0

	// staleThreshold is the maximum depth of the acceptable stale block.
	staleThreshold = 7
)

// environment is the worker's current environment and holds all of the current state information.
type environment struct {
	signer types.Signer

	state     *state.StateDB     // apply state changes here
	ancestors mapset.Set         // ancestor set (used for checking uncle parent validity)
	family    mapset.Set         // family set (used for checking uncle invalidity)
	uncles    mapset.Set         // uncle set
	tcount    int                // tx count in cycle
	blockSize common.StorageSize // approximate size of tx payload in bytes
	l1TxCount int                // l1 msg count in cycle
	gasPool   *core.GasPool      // available gas used to pack transactions

	header   *types.Header
	txs      []*types.Transaction
	receipts []*types.Receipt

	// circuit capacity check related fields
	traceEnv       *core.TraceEnv        // env for tracing
	accRows        *types.RowConsumption // accumulated row consumption for a block
	nextL1MsgIndex uint64                // next L1 queue index to be processed
}

// task contains all information for consensus engine sealing and result submitting.
type task struct {
	receipts       []*types.Receipt
	state          *state.StateDB
	block          *types.Block
	createdAt      time.Time
	accRows        *types.RowConsumption // accumulated row consumption in the circuit side
	nextL1MsgIndex uint64                // next L1 queue index to be processed
}

const (
	commitInterruptNone int32 = iota
	commitInterruptNewHead
	commitInterruptResubmit
)

// newWorkReq represents a request for new sealing work submitting with relative interrupt notifier.
type newWorkReq struct {
	interrupt *int32
	noempty   bool
	timestamp int64
}

// intervalAdjust represents a resubmitting interval adjustment.
type intervalAdjust struct {
	ratio float64
	inc   bool
}

// worker is the main object which takes care of submitting new work to consensus engine
// and gathering the sealing result.
type worker struct {
	config      *Config
	chainConfig *params.ChainConfig
	engine      consensus.Engine
	eth         Backend
	chain       *core.BlockChain

	// Feeds
	pendingLogsFeed event.Feed

	// Subscriptions
	mux          *event.TypeMux
	txsCh        chan core.NewTxsEvent
	txsSub       event.Subscription
	chainHeadCh  chan core.ChainHeadEvent
	chainHeadSub event.Subscription
	chainSideCh  chan core.ChainSideEvent
	chainSideSub event.Subscription
	l1MsgsCh     chan core.NewL1MsgsEvent
	l1MsgsSub    event.Subscription

	// Channels
	newWorkCh          chan *newWorkReq
	taskCh             chan *task
	resultCh           chan *types.Block
	startCh            chan struct{}
	exitCh             chan struct{}
	resubmitIntervalCh chan time.Duration
	resubmitAdjustCh   chan *intervalAdjust

	wg sync.WaitGroup

	current      *environment                 // An environment for current running cycle.
	localUncles  map[common.Hash]*types.Block // A set of side blocks generated locally as the possible uncle blocks.
	remoteUncles map[common.Hash]*types.Block // A set of side blocks as the possible uncle blocks.
	unconfirmed  *unconfirmedBlocks           // A set of locally mined blocks pending canonicalness confirmations.

	mu       sync.RWMutex // The lock used to protect the coinbase and extra fields
	coinbase common.Address
	extra    []byte

	pendingMu    sync.RWMutex
	pendingTasks map[common.Hash]*task

	snapshotMu       sync.RWMutex // The lock used to protect the snapshots below
	snapshotBlock    *types.Block
	snapshotReceipts types.Receipts
	snapshotState    *state.StateDB

	// atomic status counters
	running   int32 // The indicator whether the consensus engine is running or not.
	newTxs    int32 // New arrival transaction count since last sealing work submitting.
	newL1Msgs int32 // New arrival L1 message count since last sealing work submitting.

	// noempty is the flag used to control whether the feature of pre-seal empty
	// block is enabled. The default value is false(pre-seal is enabled by default).
	// But in some special scenario the consensus engine will seal blocks instantaneously,
	// in this case this feature will add all empty blocks into canonical chain
	// non-stop and no real transaction will be included.
	noempty uint32

	// External functions
	isLocalBlock func(block *types.Block) bool // Function used to determine whether the specified block is mined by local miner.

	circuitCapacityChecker *circuitcapacitychecker.CircuitCapacityChecker

	// Test hooks
	newTaskHook  func(*task)                        // Method to call upon receiving a new sealing task.
	skipSealHook func(*task) bool                   // Method to decide whether skipping the sealing.
	fullTaskHook func()                             // Method to call before pushing the full sealing task.
	resubmitHook func(time.Duration, time.Duration) // Method to call upon updating resubmitting interval.
}

func newWorker(config *Config, chainConfig *params.ChainConfig, engine consensus.Engine, eth Backend, mux *event.TypeMux, isLocalBlock func(*types.Block) bool, init bool) *worker {
	worker := &worker{
		config:                 config,
		chainConfig:            chainConfig,
		engine:                 engine,
		eth:                    eth,
		mux:                    mux,
		chain:                  eth.BlockChain(),
		isLocalBlock:           isLocalBlock,
		localUncles:            make(map[common.Hash]*types.Block),
		remoteUncles:           make(map[common.Hash]*types.Block),
		unconfirmed:            newUnconfirmedBlocks(eth.BlockChain(), miningLogAtDepth),
		pendingTasks:           make(map[common.Hash]*task),
		txsCh:                  make(chan core.NewTxsEvent, txChanSize),
		l1MsgsCh:               make(chan core.NewL1MsgsEvent, txChanSize),
		chainHeadCh:            make(chan core.ChainHeadEvent, chainHeadChanSize),
		chainSideCh:            make(chan core.ChainSideEvent, chainSideChanSize),
		newWorkCh:              make(chan *newWorkReq),
		taskCh:                 make(chan *task),
		resultCh:               make(chan *types.Block, resultQueueSize),
		exitCh:                 make(chan struct{}),
		startCh:                make(chan struct{}, 1),
		resubmitIntervalCh:     make(chan time.Duration),
		resubmitAdjustCh:       make(chan *intervalAdjust, resubmitAdjustChanSize),
		circuitCapacityChecker: circuitcapacitychecker.NewCircuitCapacityChecker(),
	}
	log.Info("created new worker", "CircuitCapacityChecker ID", worker.circuitCapacityChecker.ID)

	// Subscribe NewTxsEvent for tx pool
	worker.txsSub = eth.TxPool().SubscribeNewTxsEvent(worker.txsCh)

	// Subscribe NewL1MsgsEvent for sync service
	if s := eth.SyncService(); s != nil {
		worker.l1MsgsSub = s.SubscribeNewL1MsgsEvent(worker.l1MsgsCh)
	} else {
		// create an empty subscription so that the tests won't fail
		worker.l1MsgsSub = event.NewSubscription(func(quit <-chan struct{}) error {
			<-quit
			return nil
		})
	}

	// Subscribe events for blockchain
	worker.chainHeadSub = eth.BlockChain().SubscribeChainHeadEvent(worker.chainHeadCh)
	worker.chainSideSub = eth.BlockChain().SubscribeChainSideEvent(worker.chainSideCh)

	// Sanitize recommit interval if the user-specified one is too short.
	recommit := worker.config.Recommit
	if recommit < minRecommitInterval {
		log.Warn("Sanitizing miner recommit interval", "provided", recommit, "updated", minRecommitInterval)
		recommit = minRecommitInterval
	}

	worker.wg.Add(4)
	go worker.mainLoop()
	go worker.newWorkLoop(recommit)
	go worker.resultLoop()
	go worker.taskLoop()

	// Submit first work to initialize pending state.
	if init {
		worker.startCh <- struct{}{}
	}
	return worker
}

// setEtherbase sets the etherbase used to initialize the block coinbase field.
func (w *worker) setEtherbase(addr common.Address) {
	w.mu.Lock()
	defer w.mu.Unlock()
	w.coinbase = addr
}

func (w *worker) setGasCeil(ceil uint64) {
	w.mu.Lock()
	defer w.mu.Unlock()
	w.config.GasCeil = ceil
}

// setExtra sets the content used to initialize the block extra field.
func (w *worker) setExtra(extra []byte) {
	w.mu.Lock()
	defer w.mu.Unlock()
	w.extra = extra
}

// setRecommitInterval updates the interval for miner sealing work recommitting.
func (w *worker) setRecommitInterval(interval time.Duration) {
	w.resubmitIntervalCh <- interval
}

// disablePreseal disables pre-sealing mining feature
func (w *worker) disablePreseal() {
	atomic.StoreUint32(&w.noempty, 1)
}

// enablePreseal enables pre-sealing mining feature
func (w *worker) enablePreseal() {
	atomic.StoreUint32(&w.noempty, 0)
}

// pending returns the pending state and corresponding block.
func (w *worker) pending() (*types.Block, *state.StateDB) {
	// return a snapshot to avoid contention on currentMu mutex
	w.snapshotMu.RLock()
	defer w.snapshotMu.RUnlock()
	if w.snapshotState == nil {
		return nil, nil
	}
	return w.snapshotBlock, w.snapshotState.Copy()
}

// pendingBlock returns pending block.
func (w *worker) pendingBlock() *types.Block {
	// return a snapshot to avoid contention on currentMu mutex
	w.snapshotMu.RLock()
	defer w.snapshotMu.RUnlock()
	return w.snapshotBlock
}

// pendingBlockAndReceipts returns pending block and corresponding receipts.
func (w *worker) pendingBlockAndReceipts() (*types.Block, types.Receipts) {
	// return a snapshot to avoid contention on currentMu mutex
	w.snapshotMu.RLock()
	defer w.snapshotMu.RUnlock()
	return w.snapshotBlock, w.snapshotReceipts
}

// start sets the running status as 1 and triggers new work submitting.
func (w *worker) start() {
	atomic.StoreInt32(&w.running, 1)
	w.startCh <- struct{}{}
}

// stop sets the running status as 0.
func (w *worker) stop() {
	atomic.StoreInt32(&w.running, 0)
}

// isRunning returns an indicator whether worker is running or not.
func (w *worker) isRunning() bool {
	return atomic.LoadInt32(&w.running) == 1
}

// close terminates all background threads maintained by the worker.
// Note the worker does not support being closed multiple times.
func (w *worker) close() {
	atomic.StoreInt32(&w.running, 0)
	close(w.exitCh)
	w.wg.Wait()
}

// recalcRecommit recalculates the resubmitting interval upon feedback.
func recalcRecommit(minRecommit, prev time.Duration, target float64, inc bool) time.Duration {
	var (
		prevF = float64(prev.Nanoseconds())
		next  float64
	)
	if inc {
		next = prevF*(1-intervalAdjustRatio) + intervalAdjustRatio*(target+intervalAdjustBias)
		max := float64(maxRecommitInterval.Nanoseconds())
		if next > max {
			next = max
		}
	} else {
		next = prevF*(1-intervalAdjustRatio) + intervalAdjustRatio*(target-intervalAdjustBias)
		min := float64(minRecommit.Nanoseconds())
		if next < min {
			next = min
		}
	}
	return time.Duration(int64(next))
}

// newWorkLoop is a standalone goroutine to submit new mining work upon received events.
func (w *worker) newWorkLoop(recommit time.Duration) {
	defer w.wg.Done()
	var (
		interrupt   *int32
		minRecommit = recommit // minimal resubmit interval specified by user.
		timestamp   int64      // timestamp for each round of mining.
	)

	timer := time.NewTimer(0)
	defer timer.Stop()
	<-timer.C // discard the initial tick

	// commit aborts in-flight transaction execution with given signal and resubmits a new one.
	commit := func(noempty bool, s int32) {
		if interrupt != nil {
			atomic.StoreInt32(interrupt, s)
		}
		interrupt = new(int32)
		select {
		case w.newWorkCh <- &newWorkReq{interrupt: interrupt, noempty: noempty, timestamp: timestamp}:
		case <-w.exitCh:
			return
		}
		timer.Reset(recommit)
		atomic.StoreInt32(&w.newTxs, 0)
		atomic.StoreInt32(&w.newL1Msgs, 0)
	}
	// clearPending cleans the stale pending tasks.
	clearPending := func(number uint64) {
		w.pendingMu.Lock()
		for h, t := range w.pendingTasks {
			if t.block.NumberU64()+staleThreshold <= number {
				delete(w.pendingTasks, h)
			}
		}
		w.pendingMu.Unlock()
	}

	for {
		select {
		case <-w.startCh:
			clearPending(w.chain.CurrentBlock().NumberU64())
			timestamp = time.Now().Unix()
			commit(false, commitInterruptNewHead)

		case head := <-w.chainHeadCh:
			clearPending(head.Block.NumberU64())
			timestamp = time.Now().Unix()
			commit(true, commitInterruptNewHead)

		case <-timer.C:
			// If mining is running resubmit a new work cycle periodically to pull in
			// higher priced transactions. Disable this overhead for pending blocks.
			if w.isRunning() && (w.chainConfig.Clique == nil || w.chainConfig.Clique.Period > 0) {
				// Short circuit if no new transaction arrives.
				if atomic.LoadInt32(&w.newTxs) == 0 && atomic.LoadInt32(&w.newL1Msgs) == 0 {
					timer.Reset(recommit)
					continue
				}
				commit(true, commitInterruptResubmit)
			}

		case interval := <-w.resubmitIntervalCh:
			// Adjust resubmit interval explicitly by user.
			if interval < minRecommitInterval {
				log.Warn("Sanitizing miner recommit interval", "provided", interval, "updated", minRecommitInterval)
				interval = minRecommitInterval
			}
			log.Info("Miner recommit interval update", "from", minRecommit, "to", interval)
			minRecommit, recommit = interval, interval

			if w.resubmitHook != nil {
				w.resubmitHook(minRecommit, recommit)
			}

		case adjust := <-w.resubmitAdjustCh:
			// Adjust resubmit interval by feedback.
			if adjust.inc {
				before := recommit
				target := float64(recommit.Nanoseconds()) / adjust.ratio
				recommit = recalcRecommit(minRecommit, recommit, target, true)
				log.Trace("Increase miner recommit interval", "from", before, "to", recommit)
			} else {
				before := recommit
				recommit = recalcRecommit(minRecommit, recommit, float64(minRecommit.Nanoseconds()), false)
				log.Trace("Decrease miner recommit interval", "from", before, "to", recommit)
			}

			if w.resubmitHook != nil {
				w.resubmitHook(minRecommit, recommit)
			}

		case <-w.exitCh:
			return
		}
	}
}

// mainLoop is a standalone goroutine to regenerate the sealing task based on the received event.
func (w *worker) mainLoop() {
	defer w.wg.Done()
	defer w.txsSub.Unsubscribe()
	defer w.l1MsgsSub.Unsubscribe()
	defer w.chainHeadSub.Unsubscribe()
	defer w.chainSideSub.Unsubscribe()
	defer func() {
		if w.current != nil && w.current.state != nil {
			w.current.state.StopPrefetcher()
		}
	}()

	for {
		select {
		case req := <-w.newWorkCh:
			w.commitNewWork(req.interrupt, req.noempty, req.timestamp)
			// new block created.

		case ev := <-w.chainSideCh:
			// Short circuit for duplicate side blocks
			if _, exist := w.localUncles[ev.Block.Hash()]; exist {
				continue
			}
			if _, exist := w.remoteUncles[ev.Block.Hash()]; exist {
				continue
			}
			// Add side block to possible uncle block set depending on the author.
			if w.isLocalBlock != nil && w.isLocalBlock(ev.Block) {
				w.localUncles[ev.Block.Hash()] = ev.Block
			} else {
				w.remoteUncles[ev.Block.Hash()] = ev.Block
			}
			// If our mining block contains less than 2 uncle blocks,
			// add the new uncle block if valid and regenerate a mining block.
			if w.isRunning() && w.current != nil && w.current.uncles.Cardinality() < 2 {
				start := time.Now()
				if err := w.commitUncle(w.current, ev.Block.Header()); err == nil {
					var uncles []*types.Header
					w.current.uncles.Each(func(item interface{}) bool {
						hash, ok := item.(common.Hash)
						if !ok {
							return false
						}
						uncle, exist := w.localUncles[hash]
						if !exist {
							uncle, exist = w.remoteUncles[hash]
						}
						if !exist {
							return false
						}
						uncles = append(uncles, uncle.Header())
						return false
					})
					w.commit(uncles, nil, true, start)
				}
			}

		case ev := <-w.txsCh:
			// Apply transactions to the pending state if we're not mining.
			//
			// Note all transactions received may not be continuous with transactions
			// already included in the current mining block. These transactions will
			// be automatically eliminated.
			if !w.isRunning() && w.current != nil {
				// If block is already full, abort
				if gp := w.current.gasPool; gp != nil && gp.Gas() < params.TxGas {
					continue
				}
				w.mu.RLock()
				coinbase := w.coinbase
				w.mu.RUnlock()

				txs := make(map[common.Address]types.Transactions)
				for _, tx := range ev.Txs {
					acc, _ := types.Sender(w.current.signer, tx)
					txs[acc] = append(txs[acc], tx)
				}
				txset := types.NewTransactionsByPriceAndNonce(w.current.signer, txs, w.current.header.BaseFee)
				tcount := w.current.tcount
				w.commitTransactions(txset, coinbase, nil)
				// Only update the snapshot if any new transactons were added
				// to the pending block
				if tcount != w.current.tcount {
					w.updateSnapshot()
				}
			} else {
				// Special case, if the consensus engine is 0 period clique(dev mode),
				// submit mining work here since all empty submission will be rejected
				// by clique. Of course the advance sealing(empty submission) is disabled.
				if w.chainConfig.Clique != nil && w.chainConfig.Clique.Period == 0 {
					w.commitNewWork(nil, true, time.Now().Unix())
				}
			}
			atomic.AddInt32(&w.newTxs, int32(len(ev.Txs)))

		case ev := <-w.l1MsgsCh:
			atomic.AddInt32(&w.newL1Msgs, int32(ev.Count))

		// System stopped
		case <-w.exitCh:
			return
		case <-w.txsSub.Err():
			return
		case <-w.l1MsgsSub.Err():
			return
		case <-w.chainHeadSub.Err():
			return
		case <-w.chainSideSub.Err():
			return
		}
	}
}

// taskLoop is a standalone goroutine to fetch sealing task from the generator and
// push them to consensus engine.
func (w *worker) taskLoop() {
	defer w.wg.Done()
	var (
		stopCh chan struct{}
		prev   common.Hash
	)

	// interrupt aborts the in-flight sealing task.
	interrupt := func() {
		if stopCh != nil {
			close(stopCh)
			stopCh = nil
		}
	}
	for {
		select {
		case task := <-w.taskCh:
			if w.newTaskHook != nil {
				w.newTaskHook(task)
			}
			// Reject duplicate sealing work due to resubmitting.
			sealHash := w.engine.SealHash(task.block.Header())
			if sealHash == prev {
				continue
			}
			// Interrupt previous sealing operation
			interrupt()
			stopCh, prev = make(chan struct{}), sealHash

			if w.skipSealHook != nil && w.skipSealHook(task) {
				continue
			}
			w.pendingMu.Lock()
			w.pendingTasks[sealHash] = task
			w.pendingMu.Unlock()

			if err := w.engine.Seal(w.chain, task.block, w.resultCh, stopCh); err != nil {
				log.Warn("Block sealing failed", "err", err)
				w.pendingMu.Lock()
				delete(w.pendingTasks, sealHash)
				w.pendingMu.Unlock()
			}
		case <-w.exitCh:
			interrupt()
			return
		}
	}
}

// resultLoop is a standalone goroutine to handle sealing result submitting
// and flush relative data to the database.
func (w *worker) resultLoop() {
	defer w.wg.Done()
	for {
		select {
		case block := <-w.resultCh:
			// Short circuit when receiving empty result.
			if block == nil {
				continue
			}
			// Short circuit when receiving duplicate result caused by resubmitting.
			if w.chain.HasBlock(block.Hash(), block.NumberU64()) {
				continue
			}
			var (
				sealhash = w.engine.SealHash(block.Header())
				hash     = block.Hash()
			)

			w.pendingMu.RLock()
			task, exist := w.pendingTasks[sealhash]
			w.pendingMu.RUnlock()
			if !exist {
				log.Error("Block found but no relative pending task", "number", block.Number(), "sealhash", sealhash, "hash", hash)
				continue
			}
			// Different block could share same sealhash, deep copy here to prevent write-write conflict.
			var (
				receipts = make([]*types.Receipt, len(task.receipts))
				logs     []*types.Log
			)
			for i, taskReceipt := range task.receipts {
				receipt := new(types.Receipt)
				receipts[i] = receipt
				*receipt = *taskReceipt

				// add block location fields
				receipt.BlockHash = hash
				receipt.BlockNumber = block.Number()
				receipt.TransactionIndex = uint(i)

				// Update the block hash in all logs since it is now available and not when the
				// receipt/log of individual transactions were created.
				receipt.Logs = make([]*types.Log, len(taskReceipt.Logs))
				for i, taskLog := range taskReceipt.Logs {
					log := new(types.Log)
					receipt.Logs[i] = log
					*log = *taskLog
					log.BlockHash = hash
				}
				logs = append(logs, receipt.Logs...)
			}
			// It's possible that we've stored L1 queue index for this block previously,
			// in this case do not overwrite it.
			if index := rawdb.ReadFirstQueueIndexNotInL2Block(w.eth.ChainDb(), hash); index == nil {
				// Store first L1 queue index not processed by this block.
				// Note: This accounts for both included and skipped messages. This
				// way, if a block only skips messages, we won't reprocess the same
				// messages from the next block.
				log.Trace(
					"Worker WriteFirstQueueIndexNotInL2Block",
					"number", block.Number(),
					"hash", hash.String(),
					"task.nextL1MsgIndex", task.nextL1MsgIndex,
				)
				rawdb.WriteFirstQueueIndexNotInL2Block(w.eth.ChainDb(), hash, task.nextL1MsgIndex)
			} else {
				log.Trace(
					"Worker WriteFirstQueueIndexNotInL2Block: not overwriting existing index",
					"number", block.Number(),
					"hash", hash.String(),
					"index", *index,
					"task.nextL1MsgIndex", task.nextL1MsgIndex,
				)
			}
			// Store circuit row consumption.
			log.Trace(
				"Worker write block row consumption",
				"id", w.circuitCapacityChecker.ID,
				"number", block.Number(),
				"hash", hash.String(),
				"accRows", task.accRows,
			)
			rawdb.WriteBlockRowConsumption(w.eth.ChainDb(), hash, task.accRows)
			// Commit block and state to database.
			_, err := w.chain.WriteBlockWithState(block, receipts, logs, task.state, true)
			if err != nil {
				log.Error("Failed writing block to chain", "err", err)
				continue
			}
			log.Info("Successfully sealed new block", "number", block.Number(), "sealhash", sealhash, "hash", hash,
				"elapsed", common.PrettyDuration(time.Since(task.createdAt)))

			// Broadcast the block and announce chain insertion event
			w.mux.Post(core.NewMinedBlockEvent{Block: block})

			// Insert the block into the set of pending ones to resultLoop for confirmations
			w.unconfirmed.Insert(block.NumberU64(), block.Hash())

		case <-w.exitCh:
			return
		}
	}
}

// makeCurrent creates a new environment for the current cycle.
func (w *worker) makeCurrent(parent *types.Block, header *types.Header) error {
	// Retrieve the parent state to execute on top and start a prefetcher for
	// the miner to speed block sealing up a bit
	state, err := w.chain.StateAt(parent.Root())
	if err != nil {
		return err
	}

	// don't commit the state during tracing for circuit capacity checker, otherwise we cannot revert.
	// and even if we don't commit the state, the `refund` value will still be correct, as explained in `CommitTransaction`
	commitStateAfterApply := false
	traceEnv, err := core.CreateTraceEnv(w.chainConfig, w.chain, w.engine, w.eth.ChainDb(), state, parent,
		// new block with a placeholder tx, for traceEnv's ExecutionResults length & TxStorageTraces length
		types.NewBlockWithHeader(header).WithBody([]*types.Transaction{types.NewTx(&types.LegacyTx{})}, nil),
		commitStateAfterApply)
	if err != nil {
		return err
	}

	state.StartPrefetcher("miner")

	env := &environment{
		signer:    types.MakeSigner(w.chainConfig, header.Number),
		state:     state,
		ancestors: mapset.NewSet(),
		family:    mapset.NewSet(),
		uncles:    mapset.NewSet(),
		header:    header,
		traceEnv:  traceEnv,
		accRows:   nil,
	}
	// when 08 is processed ancestors contain 07 (quick block)
	for _, ancestor := range w.chain.GetBlocksFromHash(parent.Hash(), 7) {
		for _, uncle := range ancestor.Uncles() {
			env.family.Add(uncle.Hash())
		}
		env.family.Add(ancestor.Hash())
		env.ancestors.Add(ancestor.Hash())
	}
	// Keep track of transactions which return errors so they can be removed
	env.tcount = 0
	env.blockSize = 0
	env.l1TxCount = 0

	// find next L1 message queue index
	nextQueueIndex := rawdb.ReadFirstQueueIndexNotInL2Block(w.eth.ChainDb(), parent.Hash())
	if nextQueueIndex == nil {
		// the parent must have been processed before we start a new mining job.
		log.Crit("Failed to read last L1 message in L2 block", "parent.Hash()", parent.Hash().String())
	}
	env.nextL1MsgIndex = *nextQueueIndex

	// Swap out the old work with the new one, terminating any leftover prefetcher
	// processes in the mean time and starting a new one.
	if w.current != nil && w.current.state != nil {
		w.current.state.StopPrefetcher()
	}
	w.current = env
	return nil
}

// commitUncle adds the given block to uncle block set, returns error if failed to add.
func (w *worker) commitUncle(env *environment, uncle *types.Header) error {
	hash := uncle.Hash()
	if env.uncles.Contains(hash) {
		return errors.New("uncle not unique")
	}
	if env.header.ParentHash == uncle.ParentHash {
		return errors.New("uncle is sibling")
	}
	if !env.ancestors.Contains(uncle.ParentHash) {
		return errors.New("uncle's parent unknown")
	}
	if env.family.Contains(hash) {
		return errors.New("uncle already included")
	}
	env.uncles.Add(uncle.Hash())
	return nil
}

// updateSnapshot updates pending snapshot block and state.
// Note this function assumes the current variable is thread safe.
func (w *worker) updateSnapshot() {
	w.snapshotMu.Lock()
	defer w.snapshotMu.Unlock()

	var uncles []*types.Header
	w.current.uncles.Each(func(item interface{}) bool {
		hash, ok := item.(common.Hash)
		if !ok {
			return false
		}
		uncle, exist := w.localUncles[hash]
		if !exist {
			uncle, exist = w.remoteUncles[hash]
		}
		if !exist {
			return false
		}
		uncles = append(uncles, uncle.Header())
		return false
	})

	w.snapshotBlock = types.NewBlock(
		w.current.header,
		w.current.txs,
		uncles,
		w.current.receipts,
		trie.NewStackTrie(nil),
	)
	w.snapshotReceipts = copyReceipts(w.current.receipts)
	w.snapshotState = w.current.state.Copy()
}

func (w *worker) commitTransaction(tx *types.Transaction, coinbase common.Address) ([]*types.Log, error) {
	snap := w.current.state.Snapshot()

	log.Trace(
		"Worker apply ccc for tx",
		"id", w.circuitCapacityChecker.ID,
		"txhash", tx.Hash(),
	)

	// 1. we have to check circuit capacity before `core.ApplyTransaction`,
	// because if the tx can be successfully executed but circuit capacity overflows, it will be inconvenient to revert.
	// 2. even if we don't commit to the state during the tracing (which means `clearJournalAndRefund` is not called during the tracing),
	// the `refund` value will still be correct, because:
	// 2.1 when starting handling the first tx, `state.refund` is 0 by default,
	// 2.2 after tracing, the state is either committed in `core.ApplyTransaction`, or reverted, so the `state.refund` can be cleared,
	// 2.3 when starting handling the following txs, `state.refund` comes as 0
	traces, err := w.current.traceEnv.GetBlockTrace(
		types.NewBlockWithHeader(w.current.header).WithBody([]*types.Transaction{tx}, nil),
	)
	if err != nil {
		// `w.current.traceEnv.State` & `w.current.state` share a same pointer to the state, so only need to revert `w.current.state`
		w.current.state.RevertToSnapshot(snap)
		return nil, err
	}
	accRows, err := w.circuitCapacityChecker.ApplyTransaction(traces)
	if err != nil {
		// `w.current.traceEnv.State` & `w.current.state` share a same pointer to the state, so only need to revert `w.current.state`
		w.current.state.RevertToSnapshot(snap)
		return nil, err
	}
	log.Trace(
		"Worker apply ccc for tx result",
		"id", w.circuitCapacityChecker.ID,
		"txhash", tx.Hash(),
		"accRows", accRows,
	)

	// revert to snapshot for calling `core.ApplyMessage` again, (both `traceEnv.GetBlockTrace` & `core.ApplyTransaction` will call `core.ApplyMessage`)
	w.current.state.RevertToSnapshot(snap)
	// create new snapshot for `core.ApplyTransaction`
	snap = w.current.state.Snapshot()
	receipt, err := core.ApplyTransaction(w.chainConfig, w.chain, &coinbase, w.current.gasPool, w.current.state, w.current.header, tx, &w.current.header.GasUsed, *w.chain.GetVMConfig())
	if err != nil {
		w.current.state.RevertToSnapshot(snap)
		return nil, err
	}

	w.current.txs = append(w.current.txs, tx)
	w.current.receipts = append(w.current.receipts, receipt)
	w.current.accRows = accRows

	return receipt.Logs, nil
}

func (w *worker) commitTransactions(txs *types.TransactionsByPriceAndNonce, coinbase common.Address, interrupt *int32) (bool, bool) {
	var circuitCapacityReached bool

	// Short circuit if current is nil
	if w.current == nil {
		return true, circuitCapacityReached
	}

	gasLimit := w.current.header.GasLimit
	if w.current.gasPool == nil {
		w.current.gasPool = new(core.GasPool).AddGas(gasLimit)
	}

	var coalescedLogs []*types.Log

loop:
	for {
		// In the following three cases, we will interrupt the execution of the transaction.
		// (1) new head block event arrival, the interrupt signal is 1
		// (2) worker start or restart, the interrupt signal is 1
		// (3) worker recreate the mining block with any newly arrived transactions, the interrupt signal is 2.
		// For the first two cases, the semi-finished work will be discarded.
		// For the third case, the semi-finished work will be submitted to the consensus engine.
		if interrupt != nil && atomic.LoadInt32(interrupt) != commitInterruptNone {
			// Notify resubmit loop to increase resubmitting interval due to too frequent commits.
			if atomic.LoadInt32(interrupt) == commitInterruptResubmit {
				ratio := float64(gasLimit-w.current.gasPool.Gas()) / float64(gasLimit)
				if ratio < 0.1 {
					ratio = 0.1
				}
				w.resubmitAdjustCh <- &intervalAdjust{
					ratio: ratio,
					inc:   true,
				}
			}
			return atomic.LoadInt32(interrupt) == commitInterruptNewHead, circuitCapacityReached
		}
		// If we have collected enough transactions then we're done
		if !w.chainConfig.Scroll.IsValidL2TxCount(w.current.tcount - w.current.l1TxCount + 1) {
			log.Trace("Transaction count limit reached", "have", w.current.tcount-w.current.l1TxCount, "want", w.chainConfig.Scroll.MaxTxPerBlock)
			break
		}
		// If we don't have enough gas for any further transactions then we're done
		if w.current.gasPool.Gas() < params.TxGas {
			log.Trace("Not enough gas for further transactions", "have", w.current.gasPool, "want", params.TxGas)
			break
		}
		// Retrieve the next transaction and abort if all done
		tx := txs.Peek()
		if tx == nil {
			break
		}
		if tx.IsL1MessageTx() && tx.AsL1MessageTx().QueueIndex != w.current.nextL1MsgIndex {
			log.Error(
				"Unexpected L1 message queue index in worker",
				"expected", w.current.nextL1MsgIndex,
				"got", tx.AsL1MessageTx().QueueIndex,
			)
			break
		}
		if !tx.IsL1MessageTx() && !w.chainConfig.Scroll.IsValidBlockSize(w.current.blockSize+tx.Size()) {
			log.Trace("Block size limit reached", "have", w.current.blockSize, "want", w.chainConfig.Scroll.MaxTxPayloadBytesPerBlock, "tx", tx.Size())
			txs.Pop() // skip transactions from this account
			continue
		}
		// Error may be ignored here. The error has already been checked
		// during transaction acceptance is the transaction pool.
		//
		// We use the eip155 signer regardless of the current hf.
		from, _ := types.Sender(w.current.signer, tx)
		// Check whether the tx is replay protected. If we're not in the EIP155 hf
		// phase, start ignoring the sender until we do.
		if tx.Protected() && !w.chainConfig.IsEIP155(w.current.header.Number) {
			log.Trace("Ignoring reply protected transaction", "hash", tx.Hash(), "eip155", w.chainConfig.EIP155Block)

			txs.Pop()
			continue
		}
		// Start executing the transaction
		w.current.state.Prepare(tx.Hash(), w.current.tcount)

		logs, err := w.commitTransaction(tx, coinbase)
		switch {
		case errors.Is(err, core.ErrGasLimitReached) && tx.IsL1MessageTx():
			// If this block already contains some L1 messages,
			// terminate here and try again in the next block.
			if w.current.l1TxCount > 0 {
				break loop
			}
			// A single L1 message leads to out-of-gas. Skip it.
			queueIndex := tx.AsL1MessageTx().QueueIndex
			log.Info("Skipping L1 message", "queueIndex", queueIndex, "tx", tx.Hash().String(), "block", w.current.header.Number, "reason", "gas limit exceeded")
			w.current.nextL1MsgIndex = queueIndex + 1
			txs.Shift()
			rawdb.WriteSkippedL1Message(w.eth.ChainDb(), tx, "gas limit exceeded", w.current.header.Number.Uint64(), nil)

		case errors.Is(err, core.ErrGasLimitReached):
			// Pop the current out-of-gas transaction without shifting in the next from the account
			log.Trace("Gas limit exceeded for current block", "sender", from)
			txs.Pop()

		case errors.Is(err, core.ErrNonceTooLow):
			// New head notification data race between the transaction pool and miner, shift
			log.Trace("Skipping transaction with low nonce", "sender", from, "nonce", tx.Nonce())
			txs.Shift()

		case errors.Is(err, core.ErrNonceTooHigh):
			// Reorg notification data race between the transaction pool and miner, skip account =
			log.Trace("Skipping account with hight nonce", "sender", from, "nonce", tx.Nonce())
			txs.Pop()

		case errors.Is(err, nil):
			// Everything ok, collect the logs and shift in the next transaction from the same account
			coalescedLogs = append(coalescedLogs, logs...)
			if tx.IsL1MessageTx() {
				queueIndex := tx.AsL1MessageTx().QueueIndex
				log.Debug("Including L1 message", "queueIndex", queueIndex, "tx", tx.Hash().String())
				w.current.l1TxCount++
				w.current.nextL1MsgIndex = queueIndex + 1
			}
			w.current.tcount++
			w.current.blockSize += tx.Size()
			txs.Shift()

		case errors.Is(err, core.ErrTxTypeNotSupported):
			// Pop the unsupported transaction without shifting in the next from the account
			log.Trace("Skipping unsupported transaction type", "sender", from, "type", tx.Type())
			txs.Pop()

		case errors.Is(err, circuitcapacitychecker.ErrBlockRowConsumptionOverflow):
			// Circuit capacity check: circuit capacity limit reached in a block,
			// don't pop or shift, just quit the loop immediately;
			// though it might still be possible to add some "smaller" txs,
			// but it's a trade-off between tracing overhead & block usage rate
			log.Trace("Circuit capacity limit reached in a block", "acc_rows", w.current.accRows, "tx", tx.Hash().String())
			circuitCapacityReached = true
			break loop

		case (errors.Is(err, circuitcapacitychecker.ErrTxRowConsumptionOverflow) && tx.IsL1MessageTx()):
			// Circuit capacity check: L1MessageTx row consumption too high, shift to the next from the account,
			// because we shouldn't skip the entire txs from the same account.
			// This is also useful for skipping "problematic" L1MessageTxs.
			queueIndex := tx.AsL1MessageTx().QueueIndex
			log.Trace("Circuit capacity limit reached for a single tx", "tx", tx.Hash().String(), "queueIndex", queueIndex)
			log.Info("Skipping L1 message", "queueIndex", queueIndex, "tx", tx.Hash().String(), "block", w.current.header.Number, "reason", "row consumption overflow")
			w.current.nextL1MsgIndex = queueIndex + 1
			txs.Shift()
			rawdb.WriteSkippedL1Message(w.eth.ChainDb(), tx, "row consumption overflow", w.current.header.Number.Uint64(), nil)

		case (errors.Is(err, circuitcapacitychecker.ErrTxRowConsumptionOverflow) && !tx.IsL1MessageTx()):
			// Circuit capacity check: L2MessageTx row consumption too high, skip the account.
			// This is also useful for skipping "problematic" L2MessageTxs.
			log.Trace("Circuit capacity limit reached for a single tx", "tx", tx.Hash().String())
			txs.Pop()

			// store info about overflowing L2 txs for further analysis,
			// but do not include L2 txs in the skipped index and count
			rawdb.WriteSkippedTransaction(w.eth.ChainDb(), tx, "row consumption overflow", w.current.header.Number.Uint64(), nil)

		case (errors.Is(err, circuitcapacitychecker.ErrUnknown) && tx.IsL1MessageTx()):
			// Circuit capacity check: unknown circuit capacity checker error for L1MessageTx,
			// shift to the next from the account because we shouldn't skip the entire txs from the same account
			queueIndex := tx.AsL1MessageTx().QueueIndex
			log.Trace("Unknown circuit capacity checker error for L1MessageTx", "tx", tx.Hash().String(), "queueIndex", queueIndex)
			log.Info("Skipping L1 message", "queueIndex", queueIndex, "tx", tx.Hash().String(), "block", w.current.header.Number, "reason", "unknown row consumption error")
			w.current.nextL1MsgIndex = queueIndex + 1
			txs.Shift()
			// TODO: propagate more info about the error from CCC
			rawdb.WriteSkippedL1Message(w.eth.ChainDb(), tx, "unknown row consumption error", w.current.header.Number.Uint64(), nil)

		case (errors.Is(err, circuitcapacitychecker.ErrUnknown) && !tx.IsL1MessageTx()):
			// Circuit capacity check: unknown circuit capacity checker error for L2MessageTx, skip the account
			log.Trace("Unknown circuit capacity checker error for L2MessageTx", "tx", tx.Hash().String())
			txs.Pop()

		default:
			// Strange error, discard the transaction and get the next in line (note, the
			// nonce-too-high clause will prevent us from executing in vain).
			log.Debug("Transaction failed, account skipped", "hash", tx.Hash().String(), "err", err)
			if tx.IsL1MessageTx() {
				queueIndex := tx.AsL1MessageTx().QueueIndex
				log.Info("Skipping L1 message", "queueIndex", queueIndex, "tx", tx.Hash().String(), "block", w.current.header.Number, "reason", "strange error", "err", err)
<<<<<<< HEAD
				rawdb.WriteSkippedL1Message(w.eth.ChainDb(), tx, fmt.Sprintf("strange error: %v", err), w.current.header.Number.Uint64(), nil)
=======
				w.current.nextL1MsgIndex = queueIndex + 1
>>>>>>> 626ae08e
			}
			txs.Shift()
		}
	}

	if !w.isRunning() && len(coalescedLogs) > 0 {
		// We don't push the pendingLogsEvent while we are mining. The reason is that
		// when we are mining, the worker will regenerate a mining block every 3 seconds.
		// In order to avoid pushing the repeated pendingLog, we disable the pending log pushing.

		// make a copy, the state caches the logs and these logs get "upgraded" from pending to mined
		// logs by filling in the block hash when the block was mined by the local miner. This can
		// cause a race condition if a log was "upgraded" before the PendingLogsEvent is processed.
		cpy := make([]*types.Log, len(coalescedLogs))
		for i, l := range coalescedLogs {
			cpy[i] = new(types.Log)
			*cpy[i] = *l
		}
		w.pendingLogsFeed.Send(cpy)
	}
	// Notify resubmit loop to decrease resubmitting interval if current interval is larger
	// than the user-specified one.
	if interrupt != nil {
		w.resubmitAdjustCh <- &intervalAdjust{inc: false}
	}
	return false, circuitCapacityReached
}

func (w *worker) collectPendingL1Messages(startIndex uint64) []types.L1MessageTx {
	maxCount := w.chainConfig.Scroll.L1Config.NumL1MessagesPerBlock
	return rawdb.ReadL1MessagesFrom(w.eth.ChainDb(), startIndex, maxCount)
}

// commitNewWork generates several new sealing tasks based on the parent block.
func (w *worker) commitNewWork(interrupt *int32, noempty bool, timestamp int64) {
	w.mu.RLock()
	defer w.mu.RUnlock()

	tstart := time.Now()
	parent := w.chain.CurrentBlock()
	w.circuitCapacityChecker.Reset()
	log.Trace("Worker reset ccc", "id", w.circuitCapacityChecker.ID)

	if parent.Time() >= uint64(timestamp) {
		timestamp = int64(parent.Time() + 1)
	}
	num := parent.Number()
	header := &types.Header{
		ParentHash: parent.Hash(),
		Number:     num.Add(num, common.Big1),
		GasLimit:   core.CalcGasLimit(parent.GasLimit(), w.config.GasCeil),
		Extra:      w.extra,
		Time:       uint64(timestamp),
	}
	// Set baseFee and GasLimit if we are on an EIP-1559 chain
	if w.chainConfig.IsLondon(header.Number) {
		if w.chainConfig.Scroll.BaseFeeEnabled() {
			header.BaseFee = misc.CalcBaseFee(w.chainConfig, parent.Header())
		} else {
			// When disabling EIP-2718 or EIP-1559, we do not set baseFeePerGas in RPC response.
			// Setting BaseFee as nil here can help outside SDK calculates l2geth's RLP encoding,
			// otherwise the l2geth's BaseFee is not known from the outside.
			header.BaseFee = nil
		}
		if !w.chainConfig.IsLondon(parent.Number()) {
			parentGasLimit := parent.GasLimit() * params.ElasticityMultiplier
			header.GasLimit = core.CalcGasLimit(parentGasLimit, w.config.GasCeil)
		}
	}
	// Only set the coinbase if our consensus engine is running (avoid spurious block rewards)
	if w.isRunning() {
		if w.coinbase == (common.Address{}) {
			log.Error("Refusing to mine without etherbase")
			return
		}
		header.Coinbase = w.coinbase
	}
	if err := w.engine.Prepare(w.chain, header); err != nil {
		log.Error("Failed to prepare header for mining", "err", err)
		return
	}
	// If we are care about TheDAO hard-fork check whether to override the extra-data or not
	if daoBlock := w.chainConfig.DAOForkBlock; daoBlock != nil {
		// Check whether the block is among the fork extra-override range
		limit := new(big.Int).Add(daoBlock, params.DAOForkExtraRange)
		if header.Number.Cmp(daoBlock) >= 0 && header.Number.Cmp(limit) < 0 {
			// Depending whether we support or oppose the fork, override differently
			if w.chainConfig.DAOForkSupport {
				header.Extra = common.CopyBytes(params.DAOForkBlockExtra)
			} else if bytes.Equal(header.Extra, params.DAOForkBlockExtra) {
				header.Extra = []byte{} // If miner opposes, don't let it use the reserved extra-data
			}
		}
	}
	// Could potentially happen if starting to mine in an odd state.
	err := w.makeCurrent(parent, header)
	if err != nil {
		log.Error("Failed to create mining context", "err", err)
		return
	}
	// Create the current work task and check any fork transitions needed
	env := w.current
	if w.chainConfig.DAOForkSupport && w.chainConfig.DAOForkBlock != nil && w.chainConfig.DAOForkBlock.Cmp(header.Number) == 0 {
		misc.ApplyDAOHardFork(env.state)
	}
	// Accumulate the uncles for the current block
	uncles := make([]*types.Header, 0, 2)
	commitUncles := func(blocks map[common.Hash]*types.Block) {
		// Clean up stale uncle blocks first
		for hash, uncle := range blocks {
			if uncle.NumberU64()+staleThreshold <= header.Number.Uint64() {
				delete(blocks, hash)
			}
		}
		for hash, uncle := range blocks {
			if len(uncles) == 2 {
				break
			}
			if err := w.commitUncle(env, uncle.Header()); err != nil {
				log.Trace("Possible uncle rejected", "hash", hash, "reason", err)
			} else {
				log.Debug("Committing new uncle to block", "hash", hash)
				uncles = append(uncles, uncle.Header())
			}
		}
	}
	// Prefer to locally generated uncle
	commitUncles(w.localUncles)
	commitUncles(w.remoteUncles)

	// Create an empty block based on temporary copied state for
	// sealing in advance without waiting block execution finished.
	if !noempty && atomic.LoadUint32(&w.noempty) == 0 {
		w.commit(uncles, nil, false, tstart)
	}
	// fetch l1Txs
	l1Txs := make(map[common.Address]types.Transactions)
	pendingL1Txs := 0
	if w.chainConfig.Scroll.ShouldIncludeL1Messages() {
		l1Messages := w.collectPendingL1Messages(env.nextL1MsgIndex)
		pendingL1Txs = len(l1Messages)
		for _, l1msg := range l1Messages {
			tx := types.NewTx(&l1msg)
			sender := l1msg.Sender
			senderTxs, ok := l1Txs[sender]
			if ok {
				senderTxs = append(senderTxs, tx)
				l1Txs[sender] = senderTxs
			} else {
				l1Txs[sender] = types.Transactions{tx}
			}
		}
	}
	// Fill the block with all available pending transactions.
	pending := w.eth.TxPool().Pending(true)
	// Short circuit if there is no available pending transactions.
	// But if we disable empty precommit already, ignore it. Since
	// empty block is necessary to keep the liveness of the network.
	if len(pending) == 0 && pendingL1Txs == 0 && atomic.LoadUint32(&w.noempty) == 0 {
		w.updateSnapshot()
		return
	}
	// Split the pending transactions into locals and remotes
	localTxs, remoteTxs := make(map[common.Address]types.Transactions), pending
	for _, account := range w.eth.TxPool().Locals() {
		if txs := remoteTxs[account]; len(txs) > 0 {
			delete(remoteTxs, account)
			localTxs[account] = txs
		}
	}
	var skipCommit, circuitCapacityReached bool
	if w.chainConfig.Scroll.ShouldIncludeL1Messages() && len(l1Txs) > 0 {
		log.Trace("Processing L1 messages for inclusion", "count", pendingL1Txs)
		txs := types.NewTransactionsByPriceAndNonce(w.current.signer, l1Txs, header.BaseFee)
		skipCommit, circuitCapacityReached = w.commitTransactions(txs, w.coinbase, interrupt)
		if skipCommit {
			return
		}
	}
	if len(localTxs) > 0 && !circuitCapacityReached {
		txs := types.NewTransactionsByPriceAndNonce(w.current.signer, localTxs, header.BaseFee)
		skipCommit, circuitCapacityReached = w.commitTransactions(txs, w.coinbase, interrupt)
		if skipCommit {
			return
		}
	}
	if len(remoteTxs) > 0 && !circuitCapacityReached {
		txs := types.NewTransactionsByPriceAndNonce(w.current.signer, remoteTxs, header.BaseFee)
		// don't need to get `circuitCapacityReached` here because we don't have further `commitTransactions`
		// after this one, and if we assign it won't take effect (`ineffassign`)
		skipCommit, _ = w.commitTransactions(txs, w.coinbase, interrupt)
		if skipCommit {
			return
		}
	}

	// do not produce empty blocks
	if w.current.tcount == 0 {
		return
	}

	w.commit(uncles, w.fullTaskHook, true, tstart)
}

// commit runs any post-transaction state modifications, assembles the final block
// and commits new work if consensus engine is running.
func (w *worker) commit(uncles []*types.Header, interval func(), update bool, start time.Time) error {
	// set w.current.accRows for empty-but-not-genesis block
	if (w.current.header.Number.Uint64() != 0) &&
		(w.current.accRows == nil || len(*w.current.accRows) == 0) {
		log.Trace(
			"Worker apply ccc for empty block",
			"id", w.circuitCapacityChecker.ID,
			"number", w.current.header.Number,
			"hash", w.current.header.Hash().String(),
		)
		traces, err := w.current.traceEnv.GetBlockTrace(types.NewBlockWithHeader(w.current.header))
		if err != nil {
			return err
		}
		// truncate ExecutionResults&TxStorageTraces, because we declare their lengths with a dummy tx before;
		// however, we need to clean it up for an empty block
		traces.ExecutionResults = traces.ExecutionResults[:0]
		traces.TxStorageTraces = traces.TxStorageTraces[:0]
		accRows, err := w.circuitCapacityChecker.ApplyBlock(traces)
		if err != nil {
			return err
		}
		log.Trace(
			"Worker apply ccc for empty block result",
			"id", w.circuitCapacityChecker.ID,
			"number", w.current.header.Number,
			"hash", w.current.header.Hash().String(),
			"accRows", accRows,
		)
		w.current.accRows = accRows
	}

	// Deep copy receipts here to avoid interaction between different tasks.
	receipts := copyReceipts(w.current.receipts)
	s := w.current.state.Copy()
	block, err := w.engine.FinalizeAndAssemble(w.chain, w.current.header, s, w.current.txs, uncles, receipts)
	if err != nil {
		return err
	}
	if w.isRunning() {
		if interval != nil {
			interval()
		}
		select {
		case w.taskCh <- &task{receipts: receipts, state: s, block: block, createdAt: time.Now(), accRows: w.current.accRows, nextL1MsgIndex: w.current.nextL1MsgIndex}:
			w.unconfirmed.Shift(block.NumberU64() - 1)
			log.Info("Commit new mining work", "number", block.Number(), "sealhash", w.engine.SealHash(block.Header()),
				"uncles", len(uncles), "txs", w.current.tcount,
				"gas", block.GasUsed(), "fees", totalFees(block, receipts),
				"elapsed", common.PrettyDuration(time.Since(start)))

		case <-w.exitCh:
			log.Info("Worker has exited")
		}
	}
	if update {
		w.updateSnapshot()
	}
	return nil
}

// copyReceipts makes a deep copy of the given receipts.
func copyReceipts(receipts []*types.Receipt) []*types.Receipt {
	result := make([]*types.Receipt, len(receipts))
	for i, l := range receipts {
		cpy := *l
		result[i] = &cpy
	}
	return result
}

// postSideBlock fires a side chain event, only use it for testing.
func (w *worker) postSideBlock(event core.ChainSideEvent) {
	select {
	case w.chainSideCh <- event:
	case <-w.exitCh:
	}
}

// totalFees computes total consumed miner fees in ETH. Block transactions and receipts have to have the same order.
func totalFees(block *types.Block, receipts []*types.Receipt) *big.Float {
	feesWei := new(big.Int)
	for i, tx := range block.Transactions() {
		minerFee, _ := tx.EffectiveGasTip(block.BaseFee())
		feesWei.Add(feesWei, new(big.Int).Mul(new(big.Int).SetUint64(receipts[i].GasUsed), minerFee))
	}
	return new(big.Float).Quo(new(big.Float).SetInt(feesWei), new(big.Float).SetInt(big.NewInt(params.Ether)))
}<|MERGE_RESOLUTION|>--- conflicted
+++ resolved
@@ -1103,11 +1103,8 @@
 			if tx.IsL1MessageTx() {
 				queueIndex := tx.AsL1MessageTx().QueueIndex
 				log.Info("Skipping L1 message", "queueIndex", queueIndex, "tx", tx.Hash().String(), "block", w.current.header.Number, "reason", "strange error", "err", err)
-<<<<<<< HEAD
+				w.current.nextL1MsgIndex = queueIndex + 1
 				rawdb.WriteSkippedL1Message(w.eth.ChainDb(), tx, fmt.Sprintf("strange error: %v", err), w.current.header.Number.Uint64(), nil)
-=======
-				w.current.nextL1MsgIndex = queueIndex + 1
->>>>>>> 626ae08e
 			}
 			txs.Shift()
 		}
