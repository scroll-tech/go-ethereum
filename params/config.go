// Copyright 2016 The go-ethereum Authors
// This file is part of the go-ethereum library.
//
// The go-ethereum library is free software: you can redistribute it and/or modify
// it under the terms of the GNU Lesser General Public License as published by
// the Free Software Foundation, either version 3 of the License, or
// (at your option) any later version.
//
// The go-ethereum library is distributed in the hope that it will be useful,
// but WITHOUT ANY WARRANTY; without even the implied warranty of
// MERCHANTABILITY or FITNESS FOR A PARTICULAR PURPOSE. See the
// GNU Lesser General Public License for more details.
//
// You should have received a copy of the GNU Lesser General Public License
// along with the go-ethereum library. If not, see <http://www.gnu.org/licenses/>.

package params

import (
	"encoding/binary"
	"fmt"
	"math/big"

	"golang.org/x/crypto/sha3"

	"github.com/scroll-tech/go-ethereum/common"
	"github.com/scroll-tech/go-ethereum/rollup/rcfg"
)

// Genesis hashes to enforce below configs on.
var (
	MainnetGenesisHash       = common.HexToHash("0xd4e56740f876aef8c010b86a40d5f56745a118d0906a34e69aec8c0db1cb8fa3")
	RopstenGenesisHash       = common.HexToHash("0x41941023680923e0fe4d74a34bdac8141f2540e3ae90623718e47d66d1ca4a2d")
	SepoliaGenesisHash       = common.HexToHash("0x25a5cc106eea7138acab33231d7160d69cb777ee0c2c553fcddf5138993e6dd9")
	RinkebyGenesisHash       = common.HexToHash("0x6341fd3daf94b748c72ced5a5b26028f2474f5f00d824504e4fa37a75767e177")
	GoerliGenesisHash        = common.HexToHash("0xbf7e331f7f7c1dd2e05159666b3bf8bc7a8a3a9eb1d518969eab529dd9b88c1a")
	ScrollAlphaGenesisHash   = common.HexToHash("0xa4fc62b9b0643e345bdcebe457b3ae898bef59c7203c3db269200055e037afda")
	ScrollSepoliaGenesisHash = common.HexToHash("0xaa62d1a8b2bffa9e5d2368b63aae0d98d54928bd713125e3fd9e5c896c68592c")
	ScrollMainnetGenesisHash = common.HexToHash("0xbbc05efd412b7cd47a2ed0e5ddfcf87af251e414ea4c801d78b6784513180a80")
)

// TrustedCheckpoints associates each known checkpoint with the genesis hash of
// the chain it belongs to.
var TrustedCheckpoints = map[common.Hash]*TrustedCheckpoint{
	MainnetGenesisHash: MainnetTrustedCheckpoint,
	RopstenGenesisHash: RopstenTrustedCheckpoint,
	SepoliaGenesisHash: SepoliaTrustedCheckpoint,
	RinkebyGenesisHash: RinkebyTrustedCheckpoint,
	GoerliGenesisHash:  GoerliTrustedCheckpoint,
}

// CheckpointOracles associates each known checkpoint oracles with the genesis hash of
// the chain it belongs to.
var CheckpointOracles = map[common.Hash]*CheckpointOracleConfig{
	MainnetGenesisHash: MainnetCheckpointOracle,
	RopstenGenesisHash: RopstenCheckpointOracle,
	RinkebyGenesisHash: RinkebyCheckpointOracle,
	GoerliGenesisHash:  GoerliCheckpointOracle,
}

var (
	// MainnetChainConfig is the chain parameters to run a node on the main network.
	MainnetChainConfig = &ChainConfig{
		ChainID:             big.NewInt(1),
		HomesteadBlock:      big.NewInt(1_150_000),
		DAOForkBlock:        big.NewInt(1_920_000),
		DAOForkSupport:      true,
		EIP150Block:         big.NewInt(2_463_000),
		EIP150Hash:          common.HexToHash("0x2086799aeebeae135c246c65021c82b4e15a2c451340993aacfd2751886514f0"),
		EIP155Block:         big.NewInt(2_675_000),
		EIP158Block:         big.NewInt(2_675_000),
		ByzantiumBlock:      big.NewInt(4_370_000),
		ConstantinopleBlock: big.NewInt(7_280_000),
		PetersburgBlock:     big.NewInt(7_280_000),
		IstanbulBlock:       big.NewInt(9_069_000),
		MuirGlacierBlock:    big.NewInt(9_200_000),
		BerlinBlock:         big.NewInt(12_244_000),
		LondonBlock:         big.NewInt(12_965_000),
		ArrowGlacierBlock:   big.NewInt(13_773_000),
		Ethash:              new(EthashConfig),
	}

	// MainnetTrustedCheckpoint contains the light client trusted checkpoint for the main network.
	MainnetTrustedCheckpoint = &TrustedCheckpoint{
		SectionIndex: 413,
		SectionHead:  common.HexToHash("0x8aa8e64ceadcdc5f23bc41d2acb7295a261a5cf680bb00a34f0e01af08200083"),
		CHTRoot:      common.HexToHash("0x008af584d385a2610706c5a439d39f15ddd4b691c5d42603f65ae576f703f477"),
		BloomRoot:    common.HexToHash("0x5a081af71a588f4d90bced242545b08904ad4fb92f7effff2ceb6e50e6dec157"),
	}

	// MainnetCheckpointOracle contains a set of configs for the main network oracle.
	MainnetCheckpointOracle = &CheckpointOracleConfig{
		Address: common.HexToAddress("0x9a9070028361F7AAbeB3f2F2Dc07F82C4a98A02a"),
		Signers: []common.Address{
			common.HexToAddress("0x1b2C260efc720BE89101890E4Db589b44E950527"), // Peter
			common.HexToAddress("0x78d1aD571A1A09D60D9BBf25894b44e4C8859595"), // Martin
			common.HexToAddress("0x286834935f4A8Cfb4FF4C77D5770C2775aE2b0E7"), // Zsolt
			common.HexToAddress("0xb86e2B0Ab5A4B1373e40c51A7C712c70Ba2f9f8E"), // Gary
			common.HexToAddress("0x0DF8fa387C602AE62559cC4aFa4972A7045d6707"), // Guillaume
		},
		Threshold: 2,
	}

	// RopstenChainConfig contains the chain parameters to run a node on the Ropsten test network.
	RopstenChainConfig = &ChainConfig{
		ChainID:             big.NewInt(3),
		HomesteadBlock:      big.NewInt(0),
		DAOForkBlock:        nil,
		DAOForkSupport:      true,
		EIP150Block:         big.NewInt(0),
		EIP150Hash:          common.HexToHash("0x41941023680923e0fe4d74a34bdac8141f2540e3ae90623718e47d66d1ca4a2d"),
		EIP155Block:         big.NewInt(10),
		EIP158Block:         big.NewInt(10),
		ByzantiumBlock:      big.NewInt(1_700_000),
		ConstantinopleBlock: big.NewInt(4_230_000),
		PetersburgBlock:     big.NewInt(4_939_394),
		IstanbulBlock:       big.NewInt(6_485_846),
		MuirGlacierBlock:    big.NewInt(7_117_117),
		BerlinBlock:         big.NewInt(9_812_189),
		LondonBlock:         big.NewInt(10_499_401),
		Ethash:              new(EthashConfig),
	}

	// RopstenTrustedCheckpoint contains the light client trusted checkpoint for the Ropsten test network.
	RopstenTrustedCheckpoint = &TrustedCheckpoint{
		SectionIndex: 346,
		SectionHead:  common.HexToHash("0xafa0384ebd13a751fb7475aaa7fc08ac308925c8b2e2195bca2d4ab1878a7a84"),
		CHTRoot:      common.HexToHash("0x522ae1f334bfa36033b2315d0b9954052780700b69448ecea8d5877e0f7ee477"),
		BloomRoot:    common.HexToHash("0x4093fd53b0d2cc50181dca353fe66f03ae113e7cb65f869a4dfb5905de6a0493"),
	}

	// RopstenCheckpointOracle contains a set of configs for the Ropsten test network oracle.
	RopstenCheckpointOracle = &CheckpointOracleConfig{
		Address: common.HexToAddress("0xEF79475013f154E6A65b54cB2742867791bf0B84"),
		Signers: []common.Address{
			common.HexToAddress("0x32162F3581E88a5f62e8A61892B42C46E2c18f7b"), // Peter
			common.HexToAddress("0x78d1aD571A1A09D60D9BBf25894b44e4C8859595"), // Martin
			common.HexToAddress("0x286834935f4A8Cfb4FF4C77D5770C2775aE2b0E7"), // Zsolt
			common.HexToAddress("0xb86e2B0Ab5A4B1373e40c51A7C712c70Ba2f9f8E"), // Gary
			common.HexToAddress("0x0DF8fa387C602AE62559cC4aFa4972A7045d6707"), // Guillaume
		},
		Threshold: 2,
	}

	// SepoliaChainConfig contains the chain parameters to run a node on the Sepolia test network.
	SepoliaChainConfig = &ChainConfig{
		ChainID:             big.NewInt(11155111),
		HomesteadBlock:      big.NewInt(0),
		DAOForkBlock:        nil,
		DAOForkSupport:      true,
		EIP150Block:         big.NewInt(0),
		EIP155Block:         big.NewInt(0),
		EIP158Block:         big.NewInt(0),
		ByzantiumBlock:      big.NewInt(0),
		ConstantinopleBlock: big.NewInt(0),
		PetersburgBlock:     big.NewInt(0),
		IstanbulBlock:       big.NewInt(0),
		MuirGlacierBlock:    big.NewInt(0),
		BerlinBlock:         big.NewInt(0),
		LondonBlock:         big.NewInt(0),
		Ethash:              new(EthashConfig),
	}

	// SepoliaTrustedCheckpoint contains the light client trusted checkpoint for the Sepolia test network.
	SepoliaTrustedCheckpoint = &TrustedCheckpoint{
		SectionIndex: 1,
		SectionHead:  common.HexToHash("0x5dde65e28745b10ff9e9b86499c3a3edc03587b27a06564a4342baf3a37de869"),
		CHTRoot:      common.HexToHash("0x042a0d914f7baa4f28f14d12291e5f346e88c5b9d95127bf5422a8afeacd27e8"),
		BloomRoot:    common.HexToHash("0x56e81f171bcc55a6ff8345e692c0f86e5b48e01b996cadc001622fb5e363b421"),
	}

	// RinkebyChainConfig contains the chain parameters to run a node on the Rinkeby test network.
	RinkebyChainConfig = &ChainConfig{
		ChainID:             big.NewInt(4),
		HomesteadBlock:      big.NewInt(1),
		DAOForkBlock:        nil,
		DAOForkSupport:      true,
		EIP150Block:         big.NewInt(2),
		EIP150Hash:          common.HexToHash("0x9b095b36c15eaf13044373aef8ee0bd3a382a5abb92e402afa44b8249c3a90e9"),
		EIP155Block:         big.NewInt(3),
		EIP158Block:         big.NewInt(3),
		ByzantiumBlock:      big.NewInt(1_035_301),
		ConstantinopleBlock: big.NewInt(3_660_663),
		PetersburgBlock:     big.NewInt(4_321_234),
		IstanbulBlock:       big.NewInt(5_435_345),
		MuirGlacierBlock:    nil,
		BerlinBlock:         big.NewInt(8_290_928),
		LondonBlock:         big.NewInt(8_897_988),
		ArrowGlacierBlock:   nil,
		Clique: &CliqueConfig{
			Period: 15,
			Epoch:  30000,
		},
	}

	// RinkebyTrustedCheckpoint contains the light client trusted checkpoint for the Rinkeby test network.
	RinkebyTrustedCheckpoint = &TrustedCheckpoint{
		SectionIndex: 292,
		SectionHead:  common.HexToHash("0x4185c2f1bb85ecaa04409d1008ff0761092ea2e94e8a71d64b1a5abc37b81414"),
		CHTRoot:      common.HexToHash("0x03b0191e6140effe0b88bb7c97bfb794a275d3543cb3190662fb72d9beea423c"),
		BloomRoot:    common.HexToHash("0x3d5f6edccc87536dcbc0dd3aae97a318205c617dd3957b4261470c71481629e2"),
	}

	// RinkebyCheckpointOracle contains a set of configs for the Rinkeby test network oracle.
	RinkebyCheckpointOracle = &CheckpointOracleConfig{
		Address: common.HexToAddress("0xebe8eFA441B9302A0d7eaECc277c09d20D684540"),
		Signers: []common.Address{
			common.HexToAddress("0xd9c9cd5f6779558b6e0ed4e6acf6b1947e7fa1f3"), // Peter
			common.HexToAddress("0x78d1aD571A1A09D60D9BBf25894b44e4C8859595"), // Martin
			common.HexToAddress("0x286834935f4A8Cfb4FF4C77D5770C2775aE2b0E7"), // Zsolt
			common.HexToAddress("0xb86e2B0Ab5A4B1373e40c51A7C712c70Ba2f9f8E"), // Gary
		},
		Threshold: 2,
	}

	// GoerliChainConfig contains the chain parameters to run a node on the Görli test network.
	GoerliChainConfig = &ChainConfig{
		ChainID:             big.NewInt(5),
		HomesteadBlock:      big.NewInt(0),
		DAOForkBlock:        nil,
		DAOForkSupport:      true,
		EIP150Block:         big.NewInt(0),
		EIP155Block:         big.NewInt(0),
		EIP158Block:         big.NewInt(0),
		ByzantiumBlock:      big.NewInt(0),
		ConstantinopleBlock: big.NewInt(0),
		PetersburgBlock:     big.NewInt(0),
		IstanbulBlock:       big.NewInt(1_561_651),
		MuirGlacierBlock:    nil,
		BerlinBlock:         big.NewInt(4_460_644),
		LondonBlock:         big.NewInt(5_062_605),
		ArrowGlacierBlock:   nil,
		Clique: &CliqueConfig{
			Period: 15,
			Epoch:  30000,
		},
	}

	// GoerliTrustedCheckpoint contains the light client trusted checkpoint for the Görli test network.
	GoerliTrustedCheckpoint = &TrustedCheckpoint{
		SectionIndex: 176,
		SectionHead:  common.HexToHash("0x2de018858528434f93adb40b1f03f2304a86d31b4ef2b1f930da0134f5c32427"),
		CHTRoot:      common.HexToHash("0x8c17e497d38088321c147abe4acbdfb3c0cab7d7a2b97e07404540f04d12747e"),
		BloomRoot:    common.HexToHash("0x02a41b6606bd3f741bd6ae88792d75b1ad8cf0ea5e28fbaa03bc8b95cbd20034"),
	}

	// GoerliCheckpointOracle contains a set of configs for the Goerli test network oracle.
	GoerliCheckpointOracle = &CheckpointOracleConfig{
		Address: common.HexToAddress("0x18CA0E045F0D772a851BC7e48357Bcaab0a0795D"),
		Signers: []common.Address{
			common.HexToAddress("0x4769bcaD07e3b938B7f43EB7D278Bc7Cb9efFb38"), // Peter
			common.HexToAddress("0x78d1aD571A1A09D60D9BBf25894b44e4C8859595"), // Martin
			common.HexToAddress("0x286834935f4A8Cfb4FF4C77D5770C2775aE2b0E7"), // Zsolt
			common.HexToAddress("0xb86e2B0Ab5A4B1373e40c51A7C712c70Ba2f9f8E"), // Gary
			common.HexToAddress("0x0DF8fa387C602AE62559cC4aFa4972A7045d6707"), // Guillaume
		},
		Threshold: 2,
	}

	// ScrollAlphaChainConfig contains the chain parameters to run a node on the Scroll Alpha test network.
	ScrollMaxTxPerBlock             = 100
	ScrollMaxTxPayloadBytesPerBlock = 120 * 1024

	ScrollAlphaChainConfig = &ChainConfig{
		ChainID:             big.NewInt(534353),
		HomesteadBlock:      big.NewInt(0),
		DAOForkBlock:        nil,
		DAOForkSupport:      true,
		EIP150Block:         big.NewInt(0),
		EIP155Block:         big.NewInt(0),
		EIP158Block:         big.NewInt(0),
		ByzantiumBlock:      big.NewInt(0),
		ConstantinopleBlock: big.NewInt(0),
		PetersburgBlock:     big.NewInt(0),
		IstanbulBlock:       big.NewInt(0),
		MuirGlacierBlock:    nil,
		BerlinBlock:         big.NewInt(0),
		LondonBlock:         big.NewInt(0),
		ArrowGlacierBlock:   nil,
		ArchimedesBlock:     big.NewInt(2646311),
		ShanghaiBlock:       nil,
		BernoulliBlock:      nil,
		CurieBlock:          nil,
		DescartesBlock:      nil,
		Clique: &CliqueConfig{
			Period: 3,
			Epoch:  30000,
		},
		Scroll: ScrollConfig{
			UseZktrie:                 true,
			MaxTxPerBlock:             &ScrollMaxTxPerBlock,
			MaxTxPayloadBytesPerBlock: &ScrollMaxTxPayloadBytesPerBlock,
			FeeVaultAddress:           &rcfg.ScrollFeeVaultAddress,
			L1Config: &L1Config{
				L1ChainId:             5,
				L1MessageQueueAddress: common.HexToAddress("0x79DB48002Aa861C8cb189cabc21c6B1468BC83BB"),
				NumL1MessagesPerBlock: 0,
				ScrollChainAddress:    common.HexToAddress("0x3C584eC7f0f2764CC715ac3180Ae9828465E9833"),
			},
		},
	}

	ScrollSepoliaChainConfig = &ChainConfig{
		ChainID:             big.NewInt(534351),
		HomesteadBlock:      big.NewInt(0),
		DAOForkBlock:        nil,
		DAOForkSupport:      true,
		EIP150Block:         big.NewInt(0),
		EIP155Block:         big.NewInt(0),
		EIP158Block:         big.NewInt(0),
		ByzantiumBlock:      big.NewInt(0),
		ConstantinopleBlock: big.NewInt(0),
		PetersburgBlock:     big.NewInt(0),
		IstanbulBlock:       big.NewInt(0),
		MuirGlacierBlock:    nil,
		BerlinBlock:         big.NewInt(0),
		LondonBlock:         big.NewInt(0),
		ArrowGlacierBlock:   nil,
		ArchimedesBlock:     big.NewInt(0),
		ShanghaiBlock:       big.NewInt(0),
		BernoulliBlock:      big.NewInt(3747132),
		CurieBlock:          nil,
		DescartesBlock:      nil,
		Clique: &CliqueConfig{
			Period: 3,
			Epoch:  30000,
		},
		Scroll: ScrollConfig{
			UseZktrie:                 true,
			MaxTxPerBlock:             &ScrollMaxTxPerBlock,
			MaxTxPayloadBytesPerBlock: &ScrollMaxTxPayloadBytesPerBlock,
			FeeVaultAddress:           &rcfg.ScrollFeeVaultAddress,
			L1Config: &L1Config{
				L1ChainId:             11155111,
				L1MessageQueueAddress: common.HexToAddress("0xF0B2293F5D834eAe920c6974D50957A1732de763"),
				NumL1MessagesPerBlock: 10,
				ScrollChainAddress:    common.HexToAddress("0x2D567EcE699Eabe5afCd141eDB7A4f2D0D6ce8a0"),
			},
			DAConfig: &DAConfig{
				BlobScanApiEndpoint: "https://api.sepolia.blobscan.com/blobs/",
			},
		},
	}

	ScrollMainnetChainConfig = &ChainConfig{
		ChainID:             big.NewInt(534352),
		HomesteadBlock:      big.NewInt(0),
		DAOForkBlock:        nil,
		DAOForkSupport:      true,
		EIP150Block:         big.NewInt(0),
		EIP155Block:         big.NewInt(0),
		EIP158Block:         big.NewInt(0),
		ByzantiumBlock:      big.NewInt(0),
		ConstantinopleBlock: big.NewInt(0),
		PetersburgBlock:     big.NewInt(0),
		IstanbulBlock:       big.NewInt(0),
		MuirGlacierBlock:    nil,
		BerlinBlock:         big.NewInt(0),
		LondonBlock:         big.NewInt(0),
		ArrowGlacierBlock:   nil,
		ArchimedesBlock:     big.NewInt(0),
		ShanghaiBlock:       big.NewInt(0),
		BernoulliBlock:      big.NewInt(5220340),
<<<<<<< HEAD
		CurieBlock:          nil,
=======
		CurieBlock:          big.NewInt(6924036),
>>>>>>> 94c6fc09
		DescartesBlock:      nil,
		Clique: &CliqueConfig{
			Period: 3,
			Epoch:  30000,
		},
		Scroll: ScrollConfig{
			UseZktrie:                 true,
			MaxTxPerBlock:             &ScrollMaxTxPerBlock,
			MaxTxPayloadBytesPerBlock: &ScrollMaxTxPayloadBytesPerBlock,
			FeeVaultAddress:           &rcfg.ScrollFeeVaultAddress,
			L1Config: &L1Config{
				L1ChainId:             1,
				L1MessageQueueAddress: common.HexToAddress("0x0d7E906BD9cAFa154b048cFa766Cc1E54E39AF9B"),
				NumL1MessagesPerBlock: 10,
				ScrollChainAddress:    common.HexToAddress("0xa13BAF47339d63B743e7Da8741db5456DAc1E556"),
			},
			DAConfig: &DAConfig{
				BlobScanApiEndpoint: "https://api.blobscan.com/blobs/",
			},
		},
	}

	// AllEthashProtocolChanges contains every protocol change (EIPs) introduced
	// and accepted by the Ethereum core developers into the Ethash consensus.
	//
	// This configuration is intentionally not using keyed fields to force anyone
	// adding flags to the config to also have to set these fields.
	AllEthashProtocolChanges = &ChainConfig{big.NewInt(1337), big.NewInt(0), nil, false, big.NewInt(0), common.Hash{}, big.NewInt(0), big.NewInt(0), big.NewInt(0), big.NewInt(0), big.NewInt(0), big.NewInt(0), big.NewInt(0), big.NewInt(0), big.NewInt(0), big.NewInt(0), big.NewInt(0), big.NewInt(0), big.NewInt(0), big.NewInt(0), big.NewInt(0), nil, new(EthashConfig), nil,
		ScrollConfig{
			UseZktrie:                 false,
			FeeVaultAddress:           nil,
			MaxTxPerBlock:             nil,
			MaxTxPayloadBytesPerBlock: nil,
			L1Config:                  &L1Config{5, common.HexToAddress("0x0000000000000000000000000000000000000000"), 0, common.HexToAddress("0x0000000000000000000000000000000000000000")},
		}}

	// AllCliqueProtocolChanges contains every protocol change (EIPs) introduced
	// and accepted by the Ethereum core developers into the Clique consensus.
	//
	// This configuration is intentionally not using keyed fields to force anyone
	// adding flags to the config to also have to set these fields.
	AllCliqueProtocolChanges = &ChainConfig{big.NewInt(1337), big.NewInt(0), nil, false, big.NewInt(0), common.Hash{}, big.NewInt(0), big.NewInt(0), big.NewInt(0), big.NewInt(0), big.NewInt(0), big.NewInt(0), big.NewInt(0), big.NewInt(0), big.NewInt(0), big.NewInt(0), big.NewInt(0), big.NewInt(0), big.NewInt(0), big.NewInt(0), big.NewInt(0), nil, nil, &CliqueConfig{Period: 0, Epoch: 30000},
		ScrollConfig{
			UseZktrie:                 false,
			FeeVaultAddress:           nil,
			MaxTxPerBlock:             nil,
			MaxTxPayloadBytesPerBlock: nil,
			L1Config:                  &L1Config{5, common.HexToAddress("0x0000000000000000000000000000000000000000"), 0, common.HexToAddress("0x0000000000000000000000000000000000000000")},
		}}

	TestChainConfig = &ChainConfig{big.NewInt(1), big.NewInt(0), nil, false, big.NewInt(0), common.Hash{}, big.NewInt(0), big.NewInt(0), big.NewInt(0), big.NewInt(0), big.NewInt(0), big.NewInt(0), big.NewInt(0), big.NewInt(0), big.NewInt(0), big.NewInt(0), big.NewInt(0), big.NewInt(0), big.NewInt(0), big.NewInt(0), big.NewInt(0), nil, new(EthashConfig), nil,
		ScrollConfig{
			UseZktrie:                 false,
			FeeVaultAddress:           &common.Address{123},
			MaxTxPerBlock:             nil,
			MaxTxPayloadBytesPerBlock: nil,
			L1Config:                  &L1Config{5, common.HexToAddress("0x0000000000000000000000000000000000000000"), 0, common.HexToAddress("0x0000000000000000000000000000000000000000")},
		}}
	TestRules = TestChainConfig.Rules(new(big.Int))

	TestNoL1DataFeeChainConfig = &ChainConfig{big.NewInt(1), big.NewInt(0), nil, false, big.NewInt(0), common.Hash{}, big.NewInt(0), big.NewInt(0), big.NewInt(0), big.NewInt(0), big.NewInt(0), big.NewInt(0), big.NewInt(0), big.NewInt(0), big.NewInt(0), big.NewInt(0), big.NewInt(0), big.NewInt(0), big.NewInt(0), big.NewInt(0), big.NewInt(0), nil, new(EthashConfig), nil,
		ScrollConfig{
			UseZktrie:                 false,
			FeeVaultAddress:           nil,
			MaxTxPerBlock:             nil,
			MaxTxPayloadBytesPerBlock: nil,
			L1Config:                  &L1Config{5, common.HexToAddress("0x0000000000000000000000000000000000000000"), 0, common.HexToAddress("0x0000000000000000000000000000000000000000")},
		}}
)

// TrustedCheckpoint represents a set of post-processed trie roots (CHT and
// BloomTrie) associated with the appropriate section index and head hash. It is
// used to start light syncing from this checkpoint and avoid downloading the
// entire header chain while still being able to securely access old headers/logs.
type TrustedCheckpoint struct {
	SectionIndex uint64      `json:"sectionIndex"`
	SectionHead  common.Hash `json:"sectionHead"`
	CHTRoot      common.Hash `json:"chtRoot"`
	BloomRoot    common.Hash `json:"bloomRoot"`
}

// HashEqual returns an indicator comparing the itself hash with given one.
func (c *TrustedCheckpoint) HashEqual(hash common.Hash) bool {
	if c.Empty() {
		return hash == common.Hash{}
	}
	return c.Hash() == hash
}

// Hash returns the hash of checkpoint's four key fields(index, sectionHead, chtRoot and bloomTrieRoot).
func (c *TrustedCheckpoint) Hash() common.Hash {
	var sectionIndex [8]byte
	binary.BigEndian.PutUint64(sectionIndex[:], c.SectionIndex)

	w := sha3.NewLegacyKeccak256()
	w.Write(sectionIndex[:])
	w.Write(c.SectionHead[:])
	w.Write(c.CHTRoot[:])
	w.Write(c.BloomRoot[:])

	var h common.Hash
	w.Sum(h[:0])
	return h
}

// Empty returns an indicator whether the checkpoint is regarded as empty.
func (c *TrustedCheckpoint) Empty() bool {
	return c.SectionHead == (common.Hash{}) || c.CHTRoot == (common.Hash{}) || c.BloomRoot == (common.Hash{})
}

// CheckpointOracleConfig represents a set of checkpoint contract(which acts as an oracle)
// config which used for light client checkpoint syncing.
type CheckpointOracleConfig struct {
	Address   common.Address   `json:"address"`
	Signers   []common.Address `json:"signers"`
	Threshold uint64           `json:"threshold"`
}

// ChainConfig is the core config which determines the blockchain settings.
//
// ChainConfig is stored in the database on a per block basis. This means
// that any network, identified by its genesis block, can have its own
// set of configuration options.
type ChainConfig struct {
	ChainID *big.Int `json:"chainId"` // chainId identifies the current chain and is used for replay protection

	HomesteadBlock *big.Int `json:"homesteadBlock,omitempty"` // Homestead switch block (nil = no fork, 0 = already homestead)

	DAOForkBlock   *big.Int `json:"daoForkBlock,omitempty"`   // TheDAO hard-fork switch block (nil = no fork)
	DAOForkSupport bool     `json:"daoForkSupport,omitempty"` // Whether the nodes supports or opposes the DAO hard-fork

	// EIP150 implements the Gas price changes (https://github.com/ethereum/EIPs/issues/150)
	EIP150Block *big.Int    `json:"eip150Block,omitempty"` // EIP150 HF block (nil = no fork)
	EIP150Hash  common.Hash `json:"eip150Hash,omitempty"`  // EIP150 HF hash (needed for header only clients as only gas pricing changed)

	EIP155Block *big.Int `json:"eip155Block,omitempty"` // EIP155 HF block
	EIP158Block *big.Int `json:"eip158Block,omitempty"` // EIP158 HF block

	ByzantiumBlock      *big.Int `json:"byzantiumBlock,omitempty"`      // Byzantium switch block (nil = no fork, 0 = already on byzantium)
	ConstantinopleBlock *big.Int `json:"constantinopleBlock,omitempty"` // Constantinople switch block (nil = no fork, 0 = already activated)
	PetersburgBlock     *big.Int `json:"petersburgBlock,omitempty"`     // Petersburg switch block (nil = same as Constantinople)
	IstanbulBlock       *big.Int `json:"istanbulBlock,omitempty"`       // Istanbul switch block (nil = no fork, 0 = already on istanbul)
	MuirGlacierBlock    *big.Int `json:"muirGlacierBlock,omitempty"`    // Eip-2384 (bomb delay) switch block (nil = no fork, 0 = already activated)
	BerlinBlock         *big.Int `json:"berlinBlock,omitempty"`         // Berlin switch block (nil = no fork, 0 = already on berlin)
	LondonBlock         *big.Int `json:"londonBlock,omitempty"`         // London switch block (nil = no fork, 0 = already on london)
	ArrowGlacierBlock   *big.Int `json:"arrowGlacierBlock,omitempty"`   // Eip-4345 (bomb delay) switch block (nil = no fork, 0 = already activated)
	ArchimedesBlock     *big.Int `json:"archimedesBlock,omitempty"`     // Archimedes switch block (nil = no fork, 0 = already on archimedes)
	ShanghaiBlock       *big.Int `json:"shanghaiBlock,omitempty"`       // Shanghai switch block (nil = no fork, 0 = already on shanghai)
	BernoulliBlock      *big.Int `json:"bernoulliBlock,omitempty"`      // Bernoulli switch block (nil = no fork, 0 = already on bernoulli)
	CurieBlock          *big.Int `json:"curieBlock,omitempty"`          // Curie switch block (nil = no fork, 0 = already on curie)
	DescartesBlock      *big.Int `json:"descartesBlock,omitempty"`      // Descartes switch block (nil = no fork, 0 = already on descartes)

	// TerminalTotalDifficulty is the amount of total difficulty reached by
	// the network that triggers the consensus upgrade.
	TerminalTotalDifficulty *big.Int `json:"terminalTotalDifficulty,omitempty"`

	// Various consensus engines
	Ethash *EthashConfig `json:"ethash,omitempty"`
	Clique *CliqueConfig `json:"clique,omitempty"`

	// Scroll genesis extension: enable scroll rollup-related traces & state transition
	Scroll ScrollConfig `json:"scroll,omitempty"`
}

type ScrollConfig struct {
	// Use zktrie [optional]
	UseZktrie bool `json:"useZktrie,omitempty"`

	// Maximum number of transactions per block [optional]
	MaxTxPerBlock *int `json:"maxTxPerBlock,omitempty"`

	// Maximum tx payload size of blocks that we produce [optional]
	MaxTxPayloadBytesPerBlock *int `json:"maxTxPayloadBytesPerBlock,omitempty"`

	// Transaction fee vault address [optional]
	FeeVaultAddress *common.Address `json:"feeVaultAddress,omitempty"`

	// L1 config
	L1Config *L1Config `json:"l1Config,omitempty"`

	// DA Config
	DAConfig *DAConfig `json:"daConfig,omitempty"`
}

// L1Config contains the l1 parameters needed to sync l1 contract events (e.g., l1 messages, commit/revert/finalize batches) in the sequencer
type L1Config struct {
	L1ChainId             uint64         `json:"l1ChainId,string,omitempty"`
	L1MessageQueueAddress common.Address `json:"l1MessageQueueAddress,omitempty"`
	NumL1MessagesPerBlock uint64         `json:"numL1MessagesPerBlock,string,omitempty"`
	ScrollChainAddress    common.Address `json:"scrollChainAddress,omitempty"`
}

// DAConfig contains the parameters to sync from DA
type DAConfig struct {
	BlobScanApiEndpoint string `json:"blobScanApiEndpoint,omitempty"`
}

func (c *L1Config) String() string {
	if c == nil {
		return "<nil>"
	}

	return fmt.Sprintf("{l1ChainId: %v, l1MessageQueueAddress: %v, numL1MessagesPerBlock: %v, ScrollChainAddress: %v}",
		c.L1ChainId, c.L1MessageQueueAddress.Hex(), c.NumL1MessagesPerBlock, c.ScrollChainAddress.Hex())
}

func (s ScrollConfig) FeeVaultEnabled() bool {
	return s.FeeVaultAddress != nil
}

func (s ScrollConfig) ZktrieEnabled() bool {
	return s.UseZktrie
}

func (s ScrollConfig) ShouldIncludeL1Messages() bool {
	return s.L1Config != nil && s.L1Config.NumL1MessagesPerBlock > 0
}

func (s ScrollConfig) String() string {
	maxTxPerBlock := "<nil>"
	if s.MaxTxPerBlock != nil {
		maxTxPerBlock = fmt.Sprintf("%v", *s.MaxTxPerBlock)
	}

	maxTxPayloadBytesPerBlock := "<nil>"
	if s.MaxTxPayloadBytesPerBlock != nil {
		maxTxPayloadBytesPerBlock = fmt.Sprintf("%v", *s.MaxTxPayloadBytesPerBlock)
	}

	return fmt.Sprintf("{useZktrie: %v, maxTxPerBlock: %v, MaxTxPayloadBytesPerBlock: %v, feeVaultAddress: %v, l1Config: %v}",
		s.UseZktrie, maxTxPerBlock, maxTxPayloadBytesPerBlock, s.FeeVaultAddress, s.L1Config.String())
}

// IsValidTxCount returns whether the given block's transaction count is below the limit.
// This limit corresponds to the number of ECDSA signature checks that we can fit into the zkEVM.
func (s ScrollConfig) IsValidTxCount(count int) bool {
	return s.MaxTxPerBlock == nil || count <= *s.MaxTxPerBlock
}

// IsValidBlockSize returns whether the given block's transaction payload size is below the limit.
func (s ScrollConfig) IsValidBlockSize(size common.StorageSize) bool {
	return s.MaxTxPayloadBytesPerBlock == nil || size <= common.StorageSize(*s.MaxTxPayloadBytesPerBlock)
}

// EthashConfig is the consensus engine configs for proof-of-work based sealing.
type EthashConfig struct{}

// String implements the stringer interface, returning the consensus engine details.
func (c *EthashConfig) String() string {
	return "ethash"
}

// CliqueConfig is the consensus engine configs for proof-of-authority based sealing.
type CliqueConfig struct {
	Period        uint64 `json:"period"`         // Number of seconds between blocks to enforce
	Epoch         uint64 `json:"epoch"`          // Epoch length to reset votes and checkpoint
	RelaxedPeriod bool   `json:"relaxed_period"` // Relaxes the period to be just an upper bound
}

// String implements the stringer interface, returning the consensus engine details.
func (c *CliqueConfig) String() string {
	return "clique"
}

// String implements the fmt.Stringer interface.
func (c *ChainConfig) String() string {
	var engine interface{}
	switch {
	case c.Ethash != nil:
		engine = c.Ethash
	case c.Clique != nil:
		engine = c.Clique
	default:
		engine = "unknown"
	}
	return fmt.Sprintf("{ChainID: %v Homestead: %v DAO: %v DAOSupport: %v EIP150: %v EIP155: %v EIP158: %v Byzantium: %v Constantinople: %v Petersburg: %v Istanbul: %v, Muir Glacier: %v, Berlin: %v, London: %v, Arrow Glacier: %v, Archimedes: %v, Shanghai: %v, Bernoulli: %v, Curie: %v, Descartes: %v, Engine: %v, Scroll config: %v}",
		c.ChainID,
		c.HomesteadBlock,
		c.DAOForkBlock,
		c.DAOForkSupport,
		c.EIP150Block,
		c.EIP155Block,
		c.EIP158Block,
		c.ByzantiumBlock,
		c.ConstantinopleBlock,
		c.PetersburgBlock,
		c.IstanbulBlock,
		c.MuirGlacierBlock,
		c.BerlinBlock,
		c.LondonBlock,
		c.ArrowGlacierBlock,
		c.ArchimedesBlock,
		c.ShanghaiBlock,
		c.BernoulliBlock,
		c.CurieBlock,
		c.DescartesBlock,
		engine,
		c.Scroll,
	)
}

// IsHomestead returns whether num is either equal to the homestead block or greater.
func (c *ChainConfig) IsHomestead(num *big.Int) bool {
	return isForked(c.HomesteadBlock, num)
}

// IsDAOFork returns whether num is either equal to the DAO fork block or greater.
func (c *ChainConfig) IsDAOFork(num *big.Int) bool {
	return isForked(c.DAOForkBlock, num)
}

// IsEIP150 returns whether num is either equal to the EIP150 fork block or greater.
func (c *ChainConfig) IsEIP150(num *big.Int) bool {
	return isForked(c.EIP150Block, num)
}

// IsEIP155 returns whether num is either equal to the EIP155 fork block or greater.
func (c *ChainConfig) IsEIP155(num *big.Int) bool {
	return isForked(c.EIP155Block, num)
}

// IsEIP158 returns whether num is either equal to the EIP158 fork block or greater.
func (c *ChainConfig) IsEIP158(num *big.Int) bool {
	return isForked(c.EIP158Block, num)
}

// IsByzantium returns whether num is either equal to the Byzantium fork block or greater.
func (c *ChainConfig) IsByzantium(num *big.Int) bool {
	return isForked(c.ByzantiumBlock, num)
}

// IsConstantinople returns whether num is either equal to the Constantinople fork block or greater.
func (c *ChainConfig) IsConstantinople(num *big.Int) bool {
	return isForked(c.ConstantinopleBlock, num)
}

// IsMuirGlacier returns whether num is either equal to the Muir Glacier (EIP-2384) fork block or greater.
func (c *ChainConfig) IsMuirGlacier(num *big.Int) bool {
	return isForked(c.MuirGlacierBlock, num)
}

// IsPetersburg returns whether num is either
// - equal to or greater than the PetersburgBlock fork block,
// - OR is nil, and Constantinople is active
func (c *ChainConfig) IsPetersburg(num *big.Int) bool {
	return isForked(c.PetersburgBlock, num) || c.PetersburgBlock == nil && isForked(c.ConstantinopleBlock, num)
}

// IsIstanbul returns whether num is either equal to the Istanbul fork block or greater.
func (c *ChainConfig) IsIstanbul(num *big.Int) bool {
	return isForked(c.IstanbulBlock, num)
}

// IsBerlin returns whether num is either equal to the Berlin fork block or greater.
func (c *ChainConfig) IsBerlin(num *big.Int) bool {
	return isForked(c.BerlinBlock, num)
}

// IsLondon returns whether num is either equal to the London fork block or greater.
func (c *ChainConfig) IsLondon(num *big.Int) bool {
	return isForked(c.LondonBlock, num)
}

// IsArrowGlacier returns whether num is either equal to the Arrow Glacier (EIP-4345) fork block or greater.
func (c *ChainConfig) IsArrowGlacier(num *big.Int) bool {
	return isForked(c.ArrowGlacierBlock, num)
}

// IsArchimedes returns whether num is either equal to the Archimedes fork block or greater.
func (c *ChainConfig) IsArchimedes(num *big.Int) bool {
	return isForked(c.ArchimedesBlock, num)
}

// IsShanghai returns whether num is either equal to the Shanghai fork block or greater.
func (c *ChainConfig) IsShanghai(num *big.Int) bool {
	return isForked(c.ShanghaiBlock, num)
}

// IsBernoulli returns whether num is either equal to the Bernoulli fork block or greater.
func (c *ChainConfig) IsBernoulli(num *big.Int) bool {
	return isForked(c.BernoulliBlock, num)
}

// IsCurie returns whether num is either equal to the Curie fork block or greater.
func (c *ChainConfig) IsCurie(num *big.Int) bool {
	return isForked(c.CurieBlock, num)
}

// IsDescartes returns whether num is either equal to the Descartes fork block or greater.
func (c *ChainConfig) IsDescartes(num *big.Int) bool {
	return isForked(c.DescartesBlock, num)
}

// IsTerminalPoWBlock returns whether the given block is the last block of PoW stage.
func (c *ChainConfig) IsTerminalPoWBlock(parentTotalDiff *big.Int, totalDiff *big.Int) bool {
	if c.TerminalTotalDifficulty == nil {
		return false
	}
	return parentTotalDiff.Cmp(c.TerminalTotalDifficulty) < 0 && totalDiff.Cmp(c.TerminalTotalDifficulty) >= 0
}

// CheckCompatible checks whether scheduled fork transitions have been imported
// with a mismatching chain configuration.
func (c *ChainConfig) CheckCompatible(newcfg *ChainConfig, height uint64) *ConfigCompatError {
	bhead := new(big.Int).SetUint64(height)

	// Iterate checkCompatible to find the lowest conflict.
	var lasterr *ConfigCompatError
	for {
		err := c.checkCompatible(newcfg, bhead)
		if err == nil || (lasterr != nil && err.RewindTo == lasterr.RewindTo) {
			break
		}
		lasterr = err
		bhead.SetUint64(err.RewindTo)
	}
	return lasterr
}

// CheckConfigForkOrder checks that we don't "skip" any forks, geth isn't pluggable enough
// to guarantee that forks can be implemented in a different order than on official networks
func (c *ChainConfig) CheckConfigForkOrder() error {
	type fork struct {
		name     string
		block    *big.Int
		optional bool // if true, the fork may be nil and next fork is still allowed
	}
	var lastFork fork
	for _, cur := range []fork{
		{name: "homesteadBlock", block: c.HomesteadBlock},
		{name: "daoForkBlock", block: c.DAOForkBlock, optional: true},
		{name: "eip150Block", block: c.EIP150Block},
		{name: "eip155Block", block: c.EIP155Block},
		{name: "eip158Block", block: c.EIP158Block},
		{name: "byzantiumBlock", block: c.ByzantiumBlock},
		{name: "constantinopleBlock", block: c.ConstantinopleBlock},
		{name: "petersburgBlock", block: c.PetersburgBlock},
		{name: "istanbulBlock", block: c.IstanbulBlock},
		{name: "muirGlacierBlock", block: c.MuirGlacierBlock, optional: true},
		{name: "berlinBlock", block: c.BerlinBlock},
		{name: "londonBlock", block: c.LondonBlock},
		{name: "arrowGlacierBlock", block: c.ArrowGlacierBlock, optional: true},
		{name: "archimedesBlock", block: c.ArchimedesBlock, optional: true},
		{name: "shanghaiBlock", block: c.ShanghaiBlock, optional: true},
		{name: "bernoulliBlock", block: c.BernoulliBlock, optional: true},
		{name: "curieBlock", block: c.CurieBlock, optional: true},
		{name: "descartesBlock", block: c.DescartesBlock, optional: true},
	} {
		if lastFork.name != "" {
			// Next one must be higher number
			if lastFork.block == nil && cur.block != nil {
				return fmt.Errorf("unsupported fork ordering: %v not enabled, but %v enabled at %v",
					lastFork.name, cur.name, cur.block)
			}
			if lastFork.block != nil && cur.block != nil {
				if lastFork.block.Cmp(cur.block) > 0 {
					return fmt.Errorf("unsupported fork ordering: %v enabled at %v, but %v enabled at %v",
						lastFork.name, lastFork.block, cur.name, cur.block)
				}
			}
		}
		// If it was optional and not set, then ignore it
		if !cur.optional || cur.block != nil {
			lastFork = cur
		}
	}
	return nil
}

func (c *ChainConfig) checkCompatible(newcfg *ChainConfig, head *big.Int) *ConfigCompatError {
	if isForkIncompatible(c.HomesteadBlock, newcfg.HomesteadBlock, head) {
		return newCompatError("Homestead fork block", c.HomesteadBlock, newcfg.HomesteadBlock)
	}
	if isForkIncompatible(c.DAOForkBlock, newcfg.DAOForkBlock, head) {
		return newCompatError("DAO fork block", c.DAOForkBlock, newcfg.DAOForkBlock)
	}
	if c.IsDAOFork(head) && c.DAOForkSupport != newcfg.DAOForkSupport {
		return newCompatError("DAO fork support flag", c.DAOForkBlock, newcfg.DAOForkBlock)
	}
	if isForkIncompatible(c.EIP150Block, newcfg.EIP150Block, head) {
		return newCompatError("EIP150 fork block", c.EIP150Block, newcfg.EIP150Block)
	}
	if isForkIncompatible(c.EIP155Block, newcfg.EIP155Block, head) {
		return newCompatError("EIP155 fork block", c.EIP155Block, newcfg.EIP155Block)
	}
	if isForkIncompatible(c.EIP158Block, newcfg.EIP158Block, head) {
		return newCompatError("EIP158 fork block", c.EIP158Block, newcfg.EIP158Block)
	}
	if c.IsEIP158(head) && !configNumEqual(c.ChainID, newcfg.ChainID) {
		return newCompatError("EIP158 chain ID", c.EIP158Block, newcfg.EIP158Block)
	}
	if isForkIncompatible(c.ByzantiumBlock, newcfg.ByzantiumBlock, head) {
		return newCompatError("Byzantium fork block", c.ByzantiumBlock, newcfg.ByzantiumBlock)
	}
	if isForkIncompatible(c.ConstantinopleBlock, newcfg.ConstantinopleBlock, head) {
		return newCompatError("Constantinople fork block", c.ConstantinopleBlock, newcfg.ConstantinopleBlock)
	}
	if isForkIncompatible(c.PetersburgBlock, newcfg.PetersburgBlock, head) {
		// the only case where we allow Petersburg to be set in the past is if it is equal to Constantinople
		// mainly to satisfy fork ordering requirements which state that Petersburg fork be set if Constantinople fork is set
		if isForkIncompatible(c.ConstantinopleBlock, newcfg.PetersburgBlock, head) {
			return newCompatError("Petersburg fork block", c.PetersburgBlock, newcfg.PetersburgBlock)
		}
	}
	if isForkIncompatible(c.IstanbulBlock, newcfg.IstanbulBlock, head) {
		return newCompatError("Istanbul fork block", c.IstanbulBlock, newcfg.IstanbulBlock)
	}
	if isForkIncompatible(c.MuirGlacierBlock, newcfg.MuirGlacierBlock, head) {
		return newCompatError("Muir Glacier fork block", c.MuirGlacierBlock, newcfg.MuirGlacierBlock)
	}
	if isForkIncompatible(c.BerlinBlock, newcfg.BerlinBlock, head) {
		return newCompatError("Berlin fork block", c.BerlinBlock, newcfg.BerlinBlock)
	}
	if isForkIncompatible(c.LondonBlock, newcfg.LondonBlock, head) {
		return newCompatError("London fork block", c.LondonBlock, newcfg.LondonBlock)
	}
	if isForkIncompatible(c.ArrowGlacierBlock, newcfg.ArrowGlacierBlock, head) {
		return newCompatError("Arrow Glacier fork block", c.ArrowGlacierBlock, newcfg.ArrowGlacierBlock)
	}
	if isForkIncompatible(c.ArchimedesBlock, newcfg.ArchimedesBlock, head) {
		return newCompatError("Archimedes fork block", c.ArchimedesBlock, newcfg.ArchimedesBlock)
	}
	if isForkIncompatible(c.ShanghaiBlock, newcfg.ShanghaiBlock, head) {
		return newCompatError("Shanghai fork block", c.ShanghaiBlock, newcfg.ShanghaiBlock)
	}
	if isForkIncompatible(c.BernoulliBlock, newcfg.BernoulliBlock, head) {
		return newCompatError("Bernoulli fork block", c.BernoulliBlock, newcfg.BernoulliBlock)
	}
	if isForkIncompatible(c.CurieBlock, newcfg.CurieBlock, head) {
		return newCompatError("Curie fork block", c.CurieBlock, newcfg.CurieBlock)
	}
	if isForkIncompatible(c.DescartesBlock, newcfg.DescartesBlock, head) {
		return newCompatError("Descartes fork block", c.DescartesBlock, newcfg.DescartesBlock)
	}
	return nil
}

// isForkIncompatible returns true if a fork scheduled at s1 cannot be rescheduled to
// block s2 because head is already past the fork.
func isForkIncompatible(s1, s2, head *big.Int) bool {
	return (isForked(s1, head) || isForked(s2, head)) && !configNumEqual(s1, s2)
}

// isForked returns whether a fork scheduled at block s is active at the given head block.
func isForked(s, head *big.Int) bool {
	if s == nil || head == nil {
		return false
	}
	return s.Cmp(head) <= 0
}

func configNumEqual(x, y *big.Int) bool {
	if x == nil {
		return y == nil
	}
	if y == nil {
		return x == nil
	}
	return x.Cmp(y) == 0
}

// ConfigCompatError is raised if the locally-stored blockchain is initialised with a
// ChainConfig that would alter the past.
type ConfigCompatError struct {
	What string
	// block numbers of the stored and new configurations
	StoredConfig, NewConfig *big.Int
	// the block number to which the local chain must be rewound to correct the error
	RewindTo uint64
}

func newCompatError(what string, storedblock, newblock *big.Int) *ConfigCompatError {
	var rew *big.Int
	switch {
	case storedblock == nil:
		rew = newblock
	case newblock == nil || storedblock.Cmp(newblock) < 0:
		rew = storedblock
	default:
		rew = newblock
	}
	err := &ConfigCompatError{what, storedblock, newblock, 0}
	if rew != nil && rew.Sign() > 0 {
		err.RewindTo = rew.Uint64() - 1
	}
	return err
}

func (err *ConfigCompatError) Error() string {
	return fmt.Sprintf("mismatching %s in database (have %d, want %d, rewindto %d)", err.What, err.StoredConfig, err.NewConfig, err.RewindTo)
}

// Rules wraps ChainConfig and is merely syntactic sugar or can be used for functions
// that do not have or require information about the block.
//
// Rules is a one time interface meaning that it shouldn't be used in between transition
// phases.
type Rules struct {
	ChainID                                                 *big.Int
	IsHomestead, IsEIP150, IsEIP155, IsEIP158               bool
	IsByzantium, IsConstantinople, IsPetersburg, IsIstanbul bool
	IsBerlin, IsLondon, IsArchimedes, IsShanghai            bool
	IsBernoulli, IsCurie, IsDescartes                       bool
}

// Rules ensures c's ChainID is not nil.
func (c *ChainConfig) Rules(num *big.Int) Rules {
	chainID := c.ChainID
	if chainID == nil {
		chainID = new(big.Int)
	}
	return Rules{
		ChainID:          new(big.Int).Set(chainID),
		IsHomestead:      c.IsHomestead(num),
		IsEIP150:         c.IsEIP150(num),
		IsEIP155:         c.IsEIP155(num),
		IsEIP158:         c.IsEIP158(num),
		IsByzantium:      c.IsByzantium(num),
		IsConstantinople: c.IsConstantinople(num),
		IsPetersburg:     c.IsPetersburg(num),
		IsIstanbul:       c.IsIstanbul(num),
		IsBerlin:         c.IsBerlin(num),
		IsLondon:         c.IsLondon(num),
		IsArchimedes:     c.IsArchimedes(num),
		IsShanghai:       c.IsShanghai(num),
		IsBernoulli:      c.IsBernoulli(num),
		IsCurie:          c.IsCurie(num),
		IsDescartes:      c.IsDescartes(num),
	}
}<|MERGE_RESOLUTION|>--- conflicted
+++ resolved
@@ -361,11 +361,7 @@
 		ArchimedesBlock:     big.NewInt(0),
 		ShanghaiBlock:       big.NewInt(0),
 		BernoulliBlock:      big.NewInt(5220340),
-<<<<<<< HEAD
-		CurieBlock:          nil,
-=======
 		CurieBlock:          big.NewInt(6924036),
->>>>>>> 94c6fc09
 		DescartesBlock:      nil,
 		Clique: &CliqueConfig{
 			Period: 3,
