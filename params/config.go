--- conflicted
+++ resolved
@@ -298,9 +298,6 @@
 	//
 	// This configuration is intentionally not using keyed fields to force anyone
 	// adding flags to the config to also have to set these fields.
-<<<<<<< HEAD
-	AllEthashProtocolChanges = &ChainConfig{big.NewInt(1337), big.NewInt(0), nil, false, big.NewInt(0), common.Hash{}, big.NewInt(0), big.NewInt(0), big.NewInt(0), big.NewInt(0), big.NewInt(0), big.NewInt(0), big.NewInt(0), big.NewInt(0), big.NewInt(0), big.NewInt(0), nil, new(EthashConfig), nil, false, nil, true, true, nil, true, &L1Config{5, nil, 0}}
-=======
 	AllEthashProtocolChanges = &ChainConfig{big.NewInt(1337), big.NewInt(0), nil, false, big.NewInt(0), common.Hash{}, big.NewInt(0), big.NewInt(0), big.NewInt(0), big.NewInt(0), big.NewInt(0), big.NewInt(0), big.NewInt(0), big.NewInt(0), big.NewInt(0), big.NewInt(0), nil, new(EthashConfig), nil,
 		ScrollConfig{
 			UseZktrie:       false,
@@ -310,21 +307,12 @@
 			MaxTxPerBlock:   nil,
 			L1Config:        &L1Config{5, nil, 0},
 		}}
->>>>>>> 85f7ebb0
 
 	// AllCliqueProtocolChanges contains every protocol change (EIPs) introduced
 	// and accepted by the Ethereum core developers into the Clique consensus.
 	//
 	// This configuration is intentionally not using keyed fields to force anyone
 	// adding flags to the config to also have to set these fields.
-<<<<<<< HEAD
-	AllCliqueProtocolChanges = &ChainConfig{big.NewInt(1337), big.NewInt(0), nil, false, big.NewInt(0), common.Hash{}, big.NewInt(0), big.NewInt(0), big.NewInt(0), big.NewInt(0), big.NewInt(0), big.NewInt(0), big.NewInt(0), big.NewInt(0), big.NewInt(0), nil, nil, nil, &CliqueConfig{Period: 0, Epoch: 30000}, false, nil, true, true, nil, true, &L1Config{5, nil, 0}}
-
-	TestChainConfig = &ChainConfig{big.NewInt(1), big.NewInt(0), nil, false, big.NewInt(0), common.Hash{}, big.NewInt(0), big.NewInt(0), big.NewInt(0), big.NewInt(0), big.NewInt(0), big.NewInt(0), big.NewInt(0), big.NewInt(0), big.NewInt(0), big.NewInt(0), nil, new(EthashConfig), nil, false, &common.Address{123}, true, true, nil, true, &L1Config{5, nil, 0}}
-	TestRules       = TestChainConfig.Rules(new(big.Int))
-
-	TestNoL1feeChainConfig = &ChainConfig{big.NewInt(1), big.NewInt(0), nil, false, big.NewInt(0), common.Hash{}, big.NewInt(0), big.NewInt(0), big.NewInt(0), big.NewInt(0), big.NewInt(0), big.NewInt(0), big.NewInt(0), big.NewInt(0), big.NewInt(0), big.NewInt(0), nil, new(EthashConfig), nil, false, &common.Address{123}, true, true, nil, false, &L1Config{5, nil, 0}}
-=======
 	AllCliqueProtocolChanges = &ChainConfig{big.NewInt(1337), big.NewInt(0), nil, false, big.NewInt(0), common.Hash{}, big.NewInt(0), big.NewInt(0), big.NewInt(0), big.NewInt(0), big.NewInt(0), big.NewInt(0), big.NewInt(0), big.NewInt(0), big.NewInt(0), nil, nil, nil, &CliqueConfig{Period: 0, Epoch: 30000},
 		ScrollConfig{
 			UseZktrie:       false,
@@ -355,7 +343,6 @@
 			MaxTxPerBlock:   nil,
 			L1Config:        &L1Config{5, nil, 0},
 		}}
->>>>>>> 85f7ebb0
 )
 
 // TrustedCheckpoint represents a set of post-processed trie roots (CHT and
