// Copyright 2016 The go-ethereum Authors
// This file is part of the go-ethereum library.
//
// The go-ethereum library is free software: you can redistribute it and/or modify
// it under the terms of the GNU Lesser General Public License as published by
// the Free Software Foundation, either version 3 of the License, or
// (at your option) any later version.
//
// The go-ethereum library is distributed in the hope that it will be useful,
// but WITHOUT ANY WARRANTY; without even the implied warranty of
// MERCHANTABILITY or FITNESS FOR A PARTICULAR PURPOSE. See the
// GNU Lesser General Public License for more details.
//
// You should have received a copy of the GNU Lesser General Public License
// along with the go-ethereum library. If not, see <http://www.gnu.org/licenses/>.

package params

import (
	"fmt"
	"runtime/debug"
)

const (
	VersionMajor = 5         // Major version component of the current release
<<<<<<< HEAD
	VersionMinor = 4         // Minor version component of the current release
	VersionPatch = 7         // Patch version component of the current release
=======
	VersionMinor = 5         // Minor version component of the current release
	VersionPatch = 4         // Patch version component of the current release
>>>>>>> 9aee4725
	VersionMeta  = "mainnet" // Version metadata to append to the version string
)

// Version holds the textual version string.
var Version = func() string {
	return fmt.Sprintf("%d.%d.%d", VersionMajor, VersionMinor, VersionPatch)
}()

// VersionWithMeta holds the textual version string including the metadata.
var VersionWithMeta = func() string {
	v := Version
	if VersionMeta != "" {
		v += "-" + VersionMeta
	}
	return v
}()

// ArchiveVersion holds the textual version string used for Geth archives.
// e.g. "1.8.11-dea1ce05" for stable releases, or
//
//	"1.8.13-unstable-21c059b6" for unstable releases
func ArchiveVersion(gitCommit string) string {
	vsn := Version
	if VersionMeta != "stable" {
		vsn += "-" + VersionMeta
	}
	if len(gitCommit) >= 8 {
		vsn += "-" + gitCommit[:8]
	}
	return vsn
}

func VersionWithCommit(gitCommit, gitDate string) string {
	vsn := VersionWithMeta
	if len(gitCommit) >= 8 {
		vsn += "-" + gitCommit[:8]
	}
	if (VersionMeta != "stable") && (gitDate != "") {
		vsn += "-" + gitDate
	}
	return vsn
}

var CommitHash = func() string {
	if info, ok := debug.ReadBuildInfo(); ok {
		for _, setting := range info.Settings {
			if setting.Key == "vcs.revision" {
				return setting.Value
			}
		}
	}
	return ""
}()<|MERGE_RESOLUTION|>--- conflicted
+++ resolved
@@ -23,13 +23,8 @@
 
 const (
 	VersionMajor = 5         // Major version component of the current release
-<<<<<<< HEAD
-	VersionMinor = 4         // Minor version component of the current release
-	VersionPatch = 7         // Patch version component of the current release
-=======
 	VersionMinor = 5         // Minor version component of the current release
-	VersionPatch = 4         // Patch version component of the current release
->>>>>>> 9aee4725
+	VersionPatch = 5         // Patch version component of the current release
 	VersionMeta  = "mainnet" // Version metadata to append to the version string
 )
 
