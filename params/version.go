--- conflicted
+++ resolved
@@ -23,13 +23,8 @@
 
 const (
 	VersionMajor = 5         // Major version component of the current release
-<<<<<<< HEAD
-	VersionMinor = 0         // Minor version component of the current release
-	VersionPatch = 2         // Patch version component of the current release
-=======
 	VersionMinor = 1         // Minor version component of the current release
 	VersionPatch = 30        // Patch version component of the current release
->>>>>>> 054bbd29
 	VersionMeta  = "mainnet" // Version metadata to append to the version string
 )
 
