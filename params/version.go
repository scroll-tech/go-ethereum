// Copyright 2016 The go-ethereum Authors
// This file is part of the go-ethereum library.
//
// The go-ethereum library is free software: you can redistribute it and/or modify
// it under the terms of the GNU Lesser General Public License as published by
// the Free Software Foundation, either version 3 of the License, or
// (at your option) any later version.
//
// The go-ethereum library is distributed in the hope that it will be useful,
// but WITHOUT ANY WARRANTY; without even the implied warranty of
// MERCHANTABILITY or FITNESS FOR A PARTICULAR PURPOSE. See the
// GNU Lesser General Public License for more details.
//
// You should have received a copy of the GNU Lesser General Public License
// along with the go-ethereum library. If not, see <http://www.gnu.org/licenses/>.

package params

import (
	"fmt"
	"runtime/debug"
)

const (
	VersionMajor = 5         // Major version component of the current release
	VersionMinor = 1         // Minor version component of the current release
	VersionPatch = 3         // Patch version component of the current release
<<<<<<< HEAD
	VersionMeta  = "test"    // Version metadata to append to the version string
=======
	VersionMeta  = "mainnet" // Version metadata to append to the version string
>>>>>>> 3f9b23d3
)

// Version holds the textual version string.
var Version = func() string {
	return fmt.Sprintf("%d.%d.%d", VersionMajor, VersionMinor, VersionPatch)
}()

// VersionWithMeta holds the textual version string including the metadata.
var VersionWithMeta = func() string {
	v := Version
	if VersionMeta != "" {
		v += "-" + VersionMeta
	}
	return v
}()

// ArchiveVersion holds the textual version string used for Geth archives.
// e.g. "1.8.11-dea1ce05" for stable releases, or
//
//	"1.8.13-unstable-21c059b6" for unstable releases
func ArchiveVersion(gitCommit string) string {
	vsn := Version
	if VersionMeta != "stable" {
		vsn += "-" + VersionMeta
	}
	if len(gitCommit) >= 8 {
		vsn += "-" + gitCommit[:8]
	}
	return vsn
}

func VersionWithCommit(gitCommit, gitDate string) string {
	vsn := VersionWithMeta
	if len(gitCommit) >= 8 {
		vsn += "-" + gitCommit[:8]
	}
	if (VersionMeta != "stable") && (gitDate != "") {
		vsn += "-" + gitDate
	}
	return vsn
}

var CommitHash = func() string {
	if info, ok := debug.ReadBuildInfo(); ok {
		for _, setting := range info.Settings {
			if setting.Key == "vcs.revision" {
				return setting.Value
			}
		}
	}
	return ""
}()<|MERGE_RESOLUTION|>--- conflicted
+++ resolved
@@ -24,12 +24,8 @@
 const (
 	VersionMajor = 5         // Major version component of the current release
 	VersionMinor = 1         // Minor version component of the current release
-	VersionPatch = 3         // Patch version component of the current release
-<<<<<<< HEAD
-	VersionMeta  = "test"    // Version metadata to append to the version string
-=======
+	VersionPatch = 4         // Patch version component of the current release
 	VersionMeta  = "mainnet" // Version metadata to append to the version string
->>>>>>> 3f9b23d3
 )
 
 // Version holds the textual version string.
