// Copyright 2016 The go-ethereum Authors
// This file is part of the go-ethereum library.
//
// The go-ethereum library is free software: you can redistribute it and/or modify
// it under the terms of the GNU Lesser General Public License as published by
// the Free Software Foundation, either version 3 of the License, or
// (at your option) any later version.
//
// The go-ethereum library is distributed in the hope that it will be useful,
// but WITHOUT ANY WARRANTY; without even the implied warranty of
// MERCHANTABILITY or FITNESS FOR A PARTICULAR PURPOSE. See the
// GNU Lesser General Public License for more details.
//
// You should have received a copy of the GNU Lesser General Public License
// along with the go-ethereum library. If not, see <http://www.gnu.org/licenses/>.

package params

import (
	"fmt"
	"runtime/debug"
)

const (
	VersionMajor = 5         // Major version component of the current release
	VersionMinor = 3         // Minor version component of the current release
<<<<<<< HEAD
	VersionPatch = 1         // Patch version component of the current release
=======
	VersionPatch = 3         // Patch version component of the current release
>>>>>>> 629f14ea
	VersionMeta  = "mainnet" // Version metadata to append to the version string
)

// Version holds the textual version string.
var Version = func() string {
	return fmt.Sprintf("%d.%d.%d", VersionMajor, VersionMinor, VersionPatch)
}()

// VersionWithMeta holds the textual version string including the metadata.
var VersionWithMeta = func() string {
	v := Version
	if VersionMeta != "" {
		v += "-" + VersionMeta
	}
	return v
}()

// ArchiveVersion holds the textual version string used for Geth archives.
// e.g. "1.8.11-dea1ce05" for stable releases, or
//
//	"1.8.13-unstable-21c059b6" for unstable releases
func ArchiveVersion(gitCommit string) string {
	vsn := Version
	if VersionMeta != "stable" {
		vsn += "-" + VersionMeta
	}
	if len(gitCommit) >= 8 {
		vsn += "-" + gitCommit[:8]
	}
	return vsn
}

func VersionWithCommit(gitCommit, gitDate string) string {
	vsn := VersionWithMeta
	if len(gitCommit) >= 8 {
		vsn += "-" + gitCommit[:8]
	}
	if (VersionMeta != "stable") && (gitDate != "") {
		vsn += "-" + gitDate
	}
	return vsn
}

var CommitHash = func() string {
	if info, ok := debug.ReadBuildInfo(); ok {
		for _, setting := range info.Settings {
			if setting.Key == "vcs.revision" {
				return setting.Value
			}
		}
	}
	return ""
}()<|MERGE_RESOLUTION|>--- conflicted
+++ resolved
@@ -24,11 +24,7 @@
 const (
 	VersionMajor = 5         // Major version component of the current release
 	VersionMinor = 3         // Minor version component of the current release
-<<<<<<< HEAD
-	VersionPatch = 1         // Patch version component of the current release
-=======
-	VersionPatch = 3         // Patch version component of the current release
->>>>>>> 629f14ea
+	VersionPatch = 4         // Patch version component of the current release
 	VersionMeta  = "mainnet" // Version metadata to append to the version string
 )
 
