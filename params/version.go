--- conflicted
+++ resolved
@@ -24,11 +24,7 @@
 const (
 	VersionMajor = 5         // Major version component of the current release
 	VersionMinor = 5         // Minor version component of the current release
-<<<<<<< HEAD
-	VersionPatch = 9         // Patch version component of the current release
-=======
-	VersionPatch = 10        // Patch version component of the current release
->>>>>>> 0b5146bd
+	VersionPatch = 11        // Patch version component of the current release
 	VersionMeta  = "mainnet" // Version metadata to append to the version string
 )
 
