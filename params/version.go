// Copyright 2016 The go-ethereum Authors
// This file is part of the go-ethereum library.
//
// The go-ethereum library is free software: you can redistribute it and/or modify
// it under the terms of the GNU Lesser General Public License as published by
// the Free Software Foundation, either version 3 of the License, or
// (at your option) any later version.
//
// The go-ethereum library is distributed in the hope that it will be useful,
// but WITHOUT ANY WARRANTY; without even the implied warranty of
// MERCHANTABILITY or FITNESS FOR A PARTICULAR PURPOSE. See the
// GNU Lesser General Public License for more details.
//
// You should have received a copy of the GNU Lesser General Public License
// along with the go-ethereum library. If not, see <http://www.gnu.org/licenses/>.

package params

import (
	"fmt"
	"runtime/debug"
)

const (
	VersionMajor = 5         // Major version component of the current release
	VersionMinor = 6         // Minor version component of the current release
<<<<<<< HEAD
	VersionPatch = 3         // Patch version component of the current release
=======
	VersionPatch = 4         // Patch version component of the current release
>>>>>>> 233a6adc
	VersionMeta  = "mainnet" // Version metadata to append to the version string
)

// Version holds the textual version string.
var Version = func() string {
	return fmt.Sprintf("%d.%d.%d", VersionMajor, VersionMinor, VersionPatch)
}()

// VersionWithMeta holds the textual version string including the metadata.
var VersionWithMeta = func() string {
	v := Version
	if VersionMeta != "" {
		v += "-" + VersionMeta
	}
	return v
}()

// ArchiveVersion holds the textual version string used for Geth archives.
// e.g. "1.8.11-dea1ce05" for stable releases, or
//
//	"1.8.13-unstable-21c059b6" for unstable releases
func ArchiveVersion(gitCommit string) string {
	vsn := Version
	if VersionMeta != "stable" {
		vsn += "-" + VersionMeta
	}
	if len(gitCommit) >= 8 {
		vsn += "-" + gitCommit[:8]
	}
	return vsn
}

func VersionWithCommit(gitCommit, gitDate string) string {
	vsn := VersionWithMeta
	if len(gitCommit) >= 8 {
		vsn += "-" + gitCommit[:8]
	}
	if (VersionMeta != "stable") && (gitDate != "") {
		vsn += "-" + gitDate
	}
	return vsn
}

var CommitHash = func() string {
	if info, ok := debug.ReadBuildInfo(); ok {
		for _, setting := range info.Settings {
			if setting.Key == "vcs.revision" {
				return setting.Value
			}
		}
	}
	return ""
}()<|MERGE_RESOLUTION|>--- conflicted
+++ resolved
@@ -24,11 +24,7 @@
 const (
 	VersionMajor = 5         // Major version component of the current release
 	VersionMinor = 6         // Minor version component of the current release
-<<<<<<< HEAD
-	VersionPatch = 3         // Patch version component of the current release
-=======
 	VersionPatch = 4         // Patch version component of the current release
->>>>>>> 233a6adc
 	VersionMeta  = "mainnet" // Version metadata to append to the version string
 )
 
