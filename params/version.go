--- conflicted
+++ resolved
@@ -24,11 +24,7 @@
 const (
 	VersionMajor = 5         // Major version component of the current release
 	VersionMinor = 3         // Minor version component of the current release
-<<<<<<< HEAD
-	VersionPatch = 7         // Patch version component of the current release
-=======
-	VersionPatch = 9         // Patch version component of the current release
->>>>>>> 733dd01a
+	VersionPatch = 10        // Patch version component of the current release
 	VersionMeta  = "mainnet" // Version metadata to append to the version string
 )
 
