package da_syncer

import (
	"context"
	"errors"
	"fmt"
<<<<<<< HEAD
	"path/filepath"
=======
	"io"
>>>>>>> 43d9c8ca
	"strings"
	"sync"
	"time"

	"github.com/scroll-tech/go-ethereum/common/backoff"
	"github.com/scroll-tech/go-ethereum/core"
	"github.com/scroll-tech/go-ethereum/core/rawdb"
	"github.com/scroll-tech/go-ethereum/ethdb"
	"github.com/scroll-tech/go-ethereum/log"
	"github.com/scroll-tech/go-ethereum/params"
	"github.com/scroll-tech/go-ethereum/rollup/da_syncer/blob_client"
	"github.com/scroll-tech/go-ethereum/rollup/rollup_sync_service"
	"github.com/scroll-tech/go-ethereum/rollup/missing_header_fields"
	"github.com/scroll-tech/go-ethereum/rollup/sync_service"
)

// Config is the configuration parameters of data availability syncing.
type Config struct {
	FetcherMode      FetcherMode            // mode of fetcher
	SnapshotFilePath string                 // path to snapshot file
	BlobSource       blob_client.BlobSource // blob source
}

type SyncingPipeline struct {
	ctx        context.Context
	cancel     context.CancelFunc
	wg         sync.WaitGroup
	expBackoff *backoff.Exponential

	db         ethdb.Database
	blockchain *core.BlockChain
	blockQueue *BlockQueue
	daSyncer   *DASyncer
}

<<<<<<< HEAD
func NewSyncingPipeline(ctx context.Context, blockchain *core.BlockChain, genesisConfig *params.ChainConfig, db ethdb.Database, ethClient sync_service.EthClient, l1DeploymentBlock uint64, dataDir string, config Config) (*SyncingPipeline, error) {
	ctx, cancel := context.WithCancel(ctx)

=======
func NewSyncingPipeline(ctx context.Context, blockchain *core.BlockChain, genesisConfig *params.ChainConfig, db ethdb.Database, ethClient sync_service.EthClient, l1DeploymentBlock uint64, config Config) (*SyncingPipeline, error) {
>>>>>>> 43d9c8ca
	scrollChainABI, err := rollup_sync_service.ScrollChainMetaData.GetAbi()
	if err != nil {
		return nil, fmt.Errorf("failed to get scroll chain abi: %w", err)
	}

	l1Client, err := rollup_sync_service.NewL1Client(ctx, ethClient, genesisConfig.Scroll.L1Config.L1ChainId, genesisConfig.Scroll.L1Config.ScrollChainAddress, scrollChainABI)
	if err != nil {
		return nil, err
	}

	var blobClient blob_client.BlobClient
	switch config.BlobSource {
	case blob_client.BlobScan:
		blobClient = blob_client.NewBlobScanClient(genesisConfig.Scroll.DAConfig.BlobScanAPIEndpoint)
	case blob_client.BlockNative:
		blobClient = blob_client.NewBlockNativeClient(genesisConfig.Scroll.DAConfig.BlockNativeAPIEndpoint)
	default:
		return nil, fmt.Errorf("unknown blob scan client: %d", config.BlobSource)
	}

	dataSourceFactory := NewDataSourceFactory(blockchain, genesisConfig, config, l1Client, blobClient, db)
	syncedL1Height := l1DeploymentBlock - 1
	from := rawdb.ReadDASyncedL1BlockNumber(db)
	if from != nil {
		syncedL1Height = *from
	}

	daQueue := NewDAQueue(syncedL1Height, dataSourceFactory)
	batchQueue := NewBatchQueue(daQueue, db)
	blockQueue := NewBlockQueue(batchQueue)

	missingHeaderFieldsManager := missing_header_fields.NewManager(ctx,
		filepath.Join(dataDir, missing_header_fields.DefaultFileName),
		genesisConfig.Scroll.DAConfig.MissingHeaderFieldsURL,
		genesisConfig.Scroll.DAConfig.MissingHeaderFieldsSHA256,
	)
	daSyncer := NewDASyncer(blockchain, missingHeaderFieldsManager)

	ctx, cancel := context.WithCancel(ctx)
	return &SyncingPipeline{
		ctx:        ctx,
		cancel:     cancel,
		expBackoff: backoff.NewExponential(100*time.Millisecond, 10*time.Second, 100*time.Millisecond),
		db:         db,
		blockchain: blockchain,
		blockQueue: blockQueue,
		daSyncer:   daSyncer,
	}, nil
}

func (s *SyncingPipeline) Step() error {
	block, err := s.blockQueue.NextBlock(s.ctx)
	if err != nil {
		return err
	}
	err = s.daSyncer.SyncOneBlock(block)
	return err
}

func (s *SyncingPipeline) Start() {
	log.Info("Starting SyncingPipeline")

	s.wg.Add(1)
	go func() {
<<<<<<< HEAD
		syncTicker := time.NewTicker(defaultSyncInterval)
		defer syncTicker.Stop()

		for {
			err := sp.Step()
			if err != nil {
				if strings.HasPrefix(err.Error(), "not consecutive block") {
					log.Warn("syncing pipeline step failed, probably because of restart", "err", err)
				} else {
					log.Warn("syncing pipeline step failed", "err", err)
					return
				}
=======
		s.mainLoop()
		s.wg.Done()
	}()
}

func (s *SyncingPipeline) mainLoop() {
	stepCh := make(chan struct{}, 1)
	var delayedStepCh <-chan time.Time

	// reqStep is a helper function to request a step to be executed.
	// If delay is true, it will request a delayed step with exponential backoff, otherwise it will request an immediate step.
	reqStep := func(delay bool) {
		if delay {
			if delayedStepCh == nil {
				delayDur := s.expBackoff.NextDuration()
				delayedStepCh = time.After(delayDur)
				log.Debug("requesting delayed step", "delay", delayDur, "attempt", s.expBackoff.Attempt())
			} else {
				log.Debug("ignoring step request because of ongoing delayed step", "attempt", s.expBackoff.Attempt())
>>>>>>> 43d9c8ca
			}
		} else {
			select {
			case stepCh <- struct{}{}:
			default:
			}
		}
	}

	// start pipeline
	reqStep(false)

	for {
		select {
		case <-s.ctx.Done():
			return
		default:
		}

		select {
		case <-s.ctx.Done():
			return
		case <-delayedStepCh:
			delayedStepCh = nil
			reqStep(false)
		case <-stepCh:
			err := s.Step()
			if err == nil {
				reqStep(false)
				s.expBackoff.Reset()
				continue
			}

			if errors.Is(err, io.EOF) {
				reqStep(true)
				continue
			}
			if errors.Is(err, context.Canceled) {
				return
			}

			if strings.HasPrefix(err.Error(), "not consecutive block") {
				log.Warn("syncing pipeline step failed, probably because of restart", "err", err)
			} else {
				log.Crit("syncing pipeline step failed", "err", err)
			}
		}
	}
}

func (s *SyncingPipeline) Stop() {
	log.Info("Stopping DaSyncer...")
	s.cancel()
	s.wg.Wait()
	log.Info("Stopped DaSyncer... Done")
}<|MERGE_RESOLUTION|>--- conflicted
+++ resolved
@@ -4,11 +4,7 @@
 	"context"
 	"errors"
 	"fmt"
-<<<<<<< HEAD
 	"path/filepath"
-=======
-	"io"
->>>>>>> 43d9c8ca
 	"strings"
 	"sync"
 	"time"
@@ -44,13 +40,7 @@
 	daSyncer   *DASyncer
 }
 
-<<<<<<< HEAD
 func NewSyncingPipeline(ctx context.Context, blockchain *core.BlockChain, genesisConfig *params.ChainConfig, db ethdb.Database, ethClient sync_service.EthClient, l1DeploymentBlock uint64, dataDir string, config Config) (*SyncingPipeline, error) {
-	ctx, cancel := context.WithCancel(ctx)
-
-=======
-func NewSyncingPipeline(ctx context.Context, blockchain *core.BlockChain, genesisConfig *params.ChainConfig, db ethdb.Database, ethClient sync_service.EthClient, l1DeploymentBlock uint64, config Config) (*SyncingPipeline, error) {
->>>>>>> 43d9c8ca
 	scrollChainABI, err := rollup_sync_service.ScrollChainMetaData.GetAbi()
 	if err != nil {
 		return nil, fmt.Errorf("failed to get scroll chain abi: %w", err)
@@ -115,20 +105,6 @@
 
 	s.wg.Add(1)
 	go func() {
-<<<<<<< HEAD
-		syncTicker := time.NewTicker(defaultSyncInterval)
-		defer syncTicker.Stop()
-
-		for {
-			err := sp.Step()
-			if err != nil {
-				if strings.HasPrefix(err.Error(), "not consecutive block") {
-					log.Warn("syncing pipeline step failed, probably because of restart", "err", err)
-				} else {
-					log.Warn("syncing pipeline step failed", "err", err)
-					return
-				}
-=======
 		s.mainLoop()
 		s.wg.Done()
 	}()
@@ -148,7 +124,6 @@
 				log.Debug("requesting delayed step", "delay", delayDur, "attempt", s.expBackoff.Attempt())
 			} else {
 				log.Debug("ignoring step request because of ongoing delayed step", "attempt", s.expBackoff.Attempt())
->>>>>>> 43d9c8ca
 			}
 		} else {
 			select {
