package pipeline

import (
	"bytes"
	"context"
	"errors"
	"sync"
	"time"
	"unsafe"

	"github.com/scroll-tech/go-ethereum/common"
	"github.com/scroll-tech/go-ethereum/core"
	"github.com/scroll-tech/go-ethereum/core/state"
	"github.com/scroll-tech/go-ethereum/core/types"
	"github.com/scroll-tech/go-ethereum/core/vm"
	"github.com/scroll-tech/go-ethereum/log"
	"github.com/scroll-tech/go-ethereum/metrics"
	"github.com/scroll-tech/go-ethereum/params"
	"github.com/scroll-tech/go-ethereum/rollup/circuitcapacitychecker"
	"github.com/scroll-tech/go-ethereum/rollup/tracing"
)

type ErrorWithTrace struct {
	Trace *types.BlockTrace
	err   error
}

func (e *ErrorWithTrace) Error() string {
	return e.err.Error()
}

func (e *ErrorWithTrace) Unwrap() error {
	return e.err
}

var (
	ErrPipelineDone             = errors.New("pipeline is done")
	ErrUnexpectedL1MessageIndex = errors.New("unexpected L1 message index")

	lifetimeTimer = func() metrics.Timer {
		t := metrics.NewCustomTimer(metrics.NewHistogram(metrics.NewExpDecaySample(128, 0.015)), metrics.NewMeter())
		metrics.DefaultRegistry.Register("pipeline/lifetime", t)
		return t
	}()
	applyTimer       = metrics.NewRegisteredTimer("pipeline/apply", nil)
	applyIdleTimer   = metrics.NewRegisteredTimer("pipeline/apply_idle", nil)
	applyStallTimer  = metrics.NewRegisteredTimer("pipeline/apply_stall", nil)
	encodeTimer      = metrics.NewRegisteredTimer("pipeline/encode", nil)
	encodeIdleTimer  = metrics.NewRegisteredTimer("pipeline/encode_idle", nil)
	encodeStallTimer = metrics.NewRegisteredTimer("pipeline/encode_stall", nil)
	cccTimer         = metrics.NewRegisteredTimer("pipeline/ccc", nil)
	cccIdleTimer     = metrics.NewRegisteredTimer("pipeline/ccc_idle", nil)
)

type Pipeline struct {
	chain     *core.BlockChain
	vmConfig  vm.Config
	parent    *types.Block
	start     time.Time
	wg        sync.WaitGroup
	ctx       context.Context
	cancelCtx context.CancelFunc

	// accumulators
	ccc            *circuitcapacitychecker.CircuitCapacityChecker
	Header         types.Header
	state          *state.StateDB
	nextL1MsgIndex uint64
	blockSize      common.StorageSize
	txs            types.Transactions
	coalescedLogs  []*types.Log
	receipts       types.Receipts
	gasPool        *core.GasPool

	// com channels
	txnQueue         chan *types.Transaction
	applyStageRespCh <-chan error
	ResultCh         <-chan *Result

	// Test hooks
	beforeTxHook func() // Method to call before processing a transaction.
}

func NewPipeline(
	chain *core.BlockChain,
	vmConfig vm.Config,
	state *state.StateDB,

	header *types.Header,
	nextL1MsgIndex uint64,
	ccc *circuitcapacitychecker.CircuitCapacityChecker,
) *Pipeline {
	// make sure we are not sharing a tracer with the caller and not in debug mode
	vmConfig.Tracer = nil
	vmConfig.Debug = false

	ctx, cancel := context.WithCancel(context.Background())
	return &Pipeline{
		chain:          chain,
		vmConfig:       vmConfig,
		parent:         chain.GetBlock(header.ParentHash, header.Number.Uint64()-1),
		nextL1MsgIndex: nextL1MsgIndex,
		Header:         *header,
		ccc:            ccc,
		state:          state,
		gasPool:        new(core.GasPool).AddGas(header.GasLimit),
		ctx:            ctx,
		cancelCtx:      cancel,
	}
}

func (p *Pipeline) WithBeforeTxHook(beforeTxHook func()) *Pipeline {
	p.beforeTxHook = beforeTxHook
	return p
}

func (p *Pipeline) Start(deadline time.Time) error {
	p.start = time.Now()
	p.txnQueue = make(chan *types.Transaction)
	applyStageRespCh, applyToEncodeCh, err := p.traceAndApplyStage(p.txnQueue)
	if err != nil {
		log.Error("Failed starting traceAndApplyStage", "err", err)
		return err
	}
	p.applyStageRespCh = applyStageRespCh
	encodeToCccCh := p.encodeStage(applyToEncodeCh)
	p.ResultCh = p.cccStage(encodeToCccCh, deadline)
	return nil
}

// Stop forces pipeline to stop its operation and return whatever progress it has so far
func (p *Pipeline) Stop() {
	if p.txnQueue != nil {
		close(p.txnQueue)
		p.txnQueue = nil
	}
}

func (p *Pipeline) TryPushTxns(txs types.OrderedTransactionSet, onFailingTxn func(txnIndex int, tx *types.Transaction, err error) bool) *Result {
	for {
		tx := txs.Peek()
		if tx == nil {
			break
		}

<<<<<<< HEAD
		if p.txs.Len() == 0 && tx.Hash() == common.HexToHash("0x385943c804b88dfa5716a96109dc1128b19ef5561bcf3c6d92c2bc77c7f2c88") {
			log.Warn("Skipping problematic transaction 0x385943c804b88dfa5716a96109dc1128b19ef5561bcf3c6d92c2bc77c7f2c88")
			txs.Shift()
			continue
		}

=======
>>>>>>> df3713e8
		result, err := p.TryPushTxn(tx)
		if result != nil {
			return result
		}

		switch {
		case err == nil, errors.Is(err, core.ErrNonceTooLow):
			txs.Shift()
		default:
			if errors.Is(err, ErrPipelineDone) || onFailingTxn(p.txs.Len(), tx, err) {
				p.Stop()
				return nil
			}

			if tx.IsL1MessageTx() {
				txs.Shift()
			} else {
				txs.Pop()
			}
		}
	}

	return nil
}

func (p *Pipeline) TryPushTxn(tx *types.Transaction) (*Result, error) {
	if p.txnQueue == nil {
		return nil, ErrPipelineDone
	}

	select {
	case p.txnQueue <- tx:
	case <-p.ctx.Done():
		return nil, ErrPipelineDone
	case res := <-p.ResultCh:
		return res, nil
	}

	select {
	case err, valid := <-p.applyStageRespCh:
		if !valid {
			return nil, ErrPipelineDone
		}
		return nil, err
	case res := <-p.ResultCh:
		return res, nil
	}
}

// Release releases all resources related to the pipeline
func (p *Pipeline) Release() {
	p.cancelCtx()
	p.wg.Wait()
}

type BlockCandidate struct {
	LastTrace      *types.BlockTrace
	RustTrace      unsafe.Pointer
	NextL1MsgIndex uint64

	// accumulated state
	Header        *types.Header
	State         *state.StateDB
	Txs           types.Transactions
	Receipts      types.Receipts
	CoalescedLogs []*types.Log
}

// sendCancellable tries to send msg to resCh but allows send operation to be cancelled
// by closing cancelCh. Returns true if cancelled.
func sendCancellable[T any, C comparable](resCh chan T, msg T, cancelCh <-chan C) bool {
	var zeroC C

	select {
	case resCh <- msg:
		return false
	case cancelSignal := <-cancelCh:
		if cancelSignal != zeroC {
			panic("shouldn't have happened")
		}
		return true
	}
}

func (p *Pipeline) traceAndApplyStage(txsIn <-chan *types.Transaction) (<-chan error, <-chan *BlockCandidate, error) {
	p.state.StartPrefetcher("miner")
	downstreamCh := make(chan *BlockCandidate, p.downstreamChCapacity())
	resCh := make(chan error)
	p.wg.Add(1)
	go func() {
		defer func() {
			close(downstreamCh)
			close(resCh)
			p.state.StopPrefetcher()
			p.wg.Done()
		}()

		var tx *types.Transaction
		for {
			idleStart := time.Now()
			select {
			case tx = <-txsIn:
				if tx == nil {
					return
				}
			case <-p.ctx.Done():
				return
			}
			applyIdleTimer.UpdateSince(idleStart)

			applyStart := time.Now()

			// If we don't have enough gas for any further transactions then we're done
			if p.gasPool.Gas() < params.TxGas {
				return
			}

			// If we have collected enough transactions then we're done
			// Originally we only limit l2txs count, but now strictly limit total txs number.
			if !p.chain.Config().Scroll.IsValidTxCount(p.txs.Len() + 1) {
				return
			}

			if tx.IsL1MessageTx() && tx.AsL1MessageTx().QueueIndex != p.nextL1MsgIndex {
				// Continue, we might still be able to include some L2 messages
				sendCancellable(resCh, ErrUnexpectedL1MessageIndex, p.ctx.Done())
				continue
			}

			if !tx.IsL1MessageTx() && !p.chain.Config().Scroll.IsValidBlockSize(p.blockSize+tx.Size()) {
				// can't fit this txn in this block, silently ignore and continue looking for more txns
				sendCancellable(resCh, nil, p.ctx.Done())
				continue
			}

			// Start executing the transaction
			p.state.SetTxContext(tx.Hash(), p.txs.Len())
			receipt, trace, err := p.traceAndApply(tx)

			if p.txs.Len() == 0 && tx.IsL1MessageTx() && err != nil {
				// L1 message errored as the first txn, skip
				p.nextL1MsgIndex = tx.AsL1MessageTx().QueueIndex + 1
			}

			if err == nil {
				// Everything ok, collect the logs and shift in the next transaction from the same account
				p.coalescedLogs = append(p.coalescedLogs, receipt.Logs...)
				p.txs = append(p.txs, tx)
				p.receipts = append(p.receipts, receipt)

				if !tx.IsL1MessageTx() {
					// only consider block size limit for L2 transactions
					p.blockSize += tx.Size()
				} else {
					p.nextL1MsgIndex = tx.AsL1MessageTx().QueueIndex + 1
				}

				stallStart := time.Now()
				if sendCancellable(downstreamCh, &BlockCandidate{
					NextL1MsgIndex: p.nextL1MsgIndex,
					LastTrace:      trace,

					Header:        types.CopyHeader(&p.Header),
					State:         p.state.Copy(),
					Txs:           p.txs,
					Receipts:      p.receipts,
					CoalescedLogs: p.coalescedLogs,
				}, p.ctx.Done()) {
					// next stage terminated and caller terminated us as well
					return
				}
				applyStallTimer.UpdateSince(stallStart)
			}
			if err != nil && trace != nil {
				err = &ErrorWithTrace{
					Trace: trace,
					err:   err,
				}
			}
			applyTimer.UpdateSince(applyStart)
			sendCancellable(resCh, err, p.ctx.Done())
		}
	}()
	return resCh, downstreamCh, nil
}

type Result struct {
	OverflowingTx    *types.Transaction
	OverflowingTrace *types.BlockTrace
	CCCErr           error

	Rows       *types.RowConsumption
	FinalBlock *BlockCandidate
}

func (p *Pipeline) encodeStage(traces <-chan *BlockCandidate) <-chan *BlockCandidate {
	downstreamCh := make(chan *BlockCandidate, p.downstreamChCapacity())
	p.wg.Add(1)

	go func() {
		defer func() {
			close(downstreamCh)
			p.wg.Done()
		}()
		buffer := new(bytes.Buffer)
		for {
			idleStart := time.Now()
			select {
			case trace := <-traces:
				if trace == nil {
					return
				}
				encodeIdleTimer.UpdateSince(idleStart)

				encodeStart := time.Now()
				if p.ccc != nil {
					trace.RustTrace = circuitcapacitychecker.MakeRustTrace(trace.LastTrace, buffer)
					if trace.RustTrace == nil {
						log.Error("making rust trace", "txHash", trace.LastTrace.Transactions[0].TxHash)
						return
					}
				}
				encodeTimer.UpdateSince(encodeStart)

				stallStart := time.Now()
				if sendCancellable(downstreamCh, trace, p.ctx.Done()) && trace.RustTrace != nil {
					// failed to send the trace downstream, free it here.
					circuitcapacitychecker.FreeRustTrace(trace.RustTrace)
				}
				encodeStallTimer.UpdateSince(stallStart)
			case <-p.ctx.Done():
				return
			}

		}
	}()
	return downstreamCh
}

func (p *Pipeline) cccStage(candidates <-chan *BlockCandidate, deadline time.Time) <-chan *Result {
	if p.ccc != nil {
		p.ccc.Reset()
	}
	resultCh := make(chan *Result, 1)
	var lastCandidate *BlockCandidate
	var lastAccRows *types.RowConsumption
	var deadlineReached bool

	p.wg.Add(1)
	go func() {
		deadlineTimer := time.NewTimer(time.Until(deadline))
		defer func() {
			close(resultCh)
			deadlineTimer.Stop()
			lifetimeTimer.UpdateSince(p.start)
			// consume candidates and free all rust traces
			for candidate := range candidates {
				if candidate == nil {
					break
				}
				if candidate.RustTrace != nil {
					circuitcapacitychecker.FreeRustTrace(candidate.RustTrace)
				}
			}
			p.wg.Done()
		}()
		for {
			idleStart := time.Now()
			select {
			case <-p.ctx.Done():
				return
			case <-deadlineTimer.C:
				cccIdleTimer.UpdateSince(idleStart)
				// note: currently we don't allow empty blocks, but if we ever do; make sure to CCC check it first
				if lastCandidate != nil {
					resultCh <- &Result{
						Rows:       lastAccRows,
						FinalBlock: lastCandidate,
					}
					return
				}
				deadlineReached = true
			case candidate := <-candidates:
				cccIdleTimer.UpdateSince(idleStart)
				cccStart := time.Now()
				var accRows *types.RowConsumption
				var err error
				if candidate != nil && p.ccc != nil {
					accRows, err = p.ccc.ApplyTransactionRustTrace(candidate.RustTrace)
					lastTxn := candidate.Txs[candidate.Txs.Len()-1]
					cccTimer.UpdateSince(cccStart)
					if err != nil {
						resultCh <- &Result{
							OverflowingTx:    lastTxn,
							OverflowingTrace: candidate.LastTrace,
							CCCErr:           err,
							Rows:             lastAccRows,
							FinalBlock:       lastCandidate,
						}
						return
					}

					lastCandidate = candidate
					lastAccRows = accRows
				} else if candidate != nil && p.ccc == nil {
					lastCandidate = candidate
				}

				// immediately close the block if deadline reached or apply stage is done
				if candidate == nil || deadlineReached {
					resultCh <- &Result{
						Rows:       lastAccRows,
						FinalBlock: lastCandidate,
					}
					return
				}
			}
		}
	}()
	return resultCh
}

func (p *Pipeline) traceAndApply(tx *types.Transaction) (*types.Receipt, *types.BlockTrace, error) {
	var trace *types.BlockTrace
	var err error

	if p.beforeTxHook != nil {
		p.beforeTxHook()
	}

	// do gas limit check up-front and do not run CCC if it fails
	if p.gasPool.Gas() < tx.Gas() {
		return nil, nil, core.ErrGasLimitReached
	}

	if p.ccc != nil {
		// don't commit the state during tracing for circuit capacity checker, otherwise we cannot revert.
		// and even if we don't commit the state, the `refund` value will still be correct, as explained in `CommitTransaction`
		commitStateAfterApply := false
		snap := p.state.Snapshot()

		// 1. we have to check circuit capacity before `core.ApplyTransaction`,
		// because if the tx can be successfully executed but circuit capacity overflows, it will be inconvenient to revert.
		// 2. even if we don't commit to the state during the tracing (which means `clearJournalAndRefund` is not called during the tracing),
		// the `refund` value will still be correct, because:
		// 2.1 when starting handling the first tx, `state.refund` is 0 by default,
		// 2.2 after tracing, the state is either committed in `core.ApplyTransaction`, or reverted, so the `state.refund` can be cleared,
		// 2.3 when starting handling the following txs, `state.refund` comes as 0
		trace, err = tracing.NewTracerWrapper().CreateTraceEnvAndGetBlockTrace(p.chain.Config(), p.chain, p.chain.Engine(), p.chain.Database(),
			p.state, p.parent, types.NewBlockWithHeader(&p.Header).WithBody([]*types.Transaction{tx}, nil), commitStateAfterApply)
		// `w.current.traceEnv.State` & `w.current.state` share a same pointer to the state, so only need to revert `w.current.state`
		// revert to snapshot for calling `core.ApplyMessage` again, (both `traceEnv.GetBlockTrace` & `core.ApplyTransaction` will call `core.ApplyMessage`)
		p.state.RevertToSnapshot(snap)
		if err != nil {
			return nil, nil, err
		}
	}

	// create new snapshot for `core.ApplyTransaction`
	snap := p.state.Snapshot()

	var receipt *types.Receipt
	receipt, err = core.ApplyTransaction(p.chain.Config(), p.chain, nil /* coinbase will default to chainConfig.Scroll.FeeVaultAddress */, p.gasPool,
		p.state, &p.Header, tx, &p.Header.GasUsed, p.vmConfig)
	if err != nil {
		p.state.RevertToSnapshot(snap)
		return nil, trace, err
	}
	return receipt, trace, nil
}

// downstreamChCapacity returns the channel capacity that should be used for downstream channels.
// It aims to minimize stalls caused by different computational costs of different transactions
func (p *Pipeline) downstreamChCapacity() int {
	cap := 1
	if p.chain.Config().Scroll.MaxTxPerBlock != nil {
		cap = *p.chain.Config().Scroll.MaxTxPerBlock
	}
	return cap
}<|MERGE_RESOLUTION|>--- conflicted
+++ resolved
@@ -143,15 +143,6 @@
 			break
 		}
 
-<<<<<<< HEAD
-		if p.txs.Len() == 0 && tx.Hash() == common.HexToHash("0x385943c804b88dfa5716a96109dc1128b19ef5561bcf3c6d92c2bc77c7f2c88") {
-			log.Warn("Skipping problematic transaction 0x385943c804b88dfa5716a96109dc1128b19ef5561bcf3c6d92c2bc77c7f2c88")
-			txs.Shift()
-			continue
-		}
-
-=======
->>>>>>> df3713e8
 		result, err := p.TryPushTxn(tx)
 		if result != nil {
 			return result
