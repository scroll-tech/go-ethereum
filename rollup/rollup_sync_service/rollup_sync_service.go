--- conflicted
+++ resolved
@@ -4,20 +4,11 @@
 	"context"
 	"encoding/json"
 	"fmt"
-	"math/big"
 	"os"
 	"reflect"
 	"time"
 
 	"github.com/scroll-tech/da-codec/encoding"
-<<<<<<< HEAD
-=======
-	"github.com/scroll-tech/da-codec/encoding/codecv0"
-	"github.com/scroll-tech/da-codec/encoding/codecv1"
-	"github.com/scroll-tech/da-codec/encoding/codecv2"
-	"github.com/scroll-tech/da-codec/encoding/codecv3"
-	"github.com/scroll-tech/da-codec/encoding/codecv4"
->>>>>>> 233a6adc
 
 	"github.com/scroll-tech/go-ethereum/accounts/abi"
 	"github.com/scroll-tech/go-ethereum/common"
@@ -382,8 +373,6 @@
 		}
 		if !found {
 			return nil, nil, fmt.Errorf("transaction not found in the block, tx hash: %v, block number: %v, block hash: %v", vLog.TxHash.Hex(), vLog.BlockNumber, vLog.BlockHash.Hex())
-<<<<<<< HEAD
-=======
 		}
 	}
 
@@ -393,7 +382,6 @@
 		blobVersionedHashes := tx.BlobHashes()
 		if blobVersionedHashes == nil {
 			return nil, nil, fmt.Errorf("invalid blob transaction, blob hashes is nil, tx hash: %v", tx.Hash().Hex())
->>>>>>> 233a6adc
 		}
 		commitBatchMeta.BlobVersionedHashes = blobVersionedHashes
 	}
@@ -403,24 +391,6 @@
 		return nil, nil, fmt.Errorf("failed to decode chunk block ranges, batch index: %v, err: %w", batchIndex, err)
 	}
 
-<<<<<<< HEAD
-	var commitBatchMeta rawdb.CommittedBatchMeta
-
-	if tx.Type() == types.BlobTxType {
-		blobVersionedHashes := tx.BlobHashes()
-		if blobVersionedHashes == nil {
-			return nil, nil, fmt.Errorf("invalid blob transaction, blob hashes is nil, tx hash: %v", tx.Hash().Hex())
-		}
-		commitBatchMeta.BlobVersionedHashes = blobVersionedHashes
-	}
-
-	version, ranges, err := s.decodeBatchVersionAndChunkBlockRanges(tx.Data())
-	if err != nil {
-		return nil, nil, fmt.Errorf("failed to decode chunk block ranges, batch index: %v, err: %w", batchIndex, err)
-	}
-
-=======
->>>>>>> 233a6adc
 	commitBatchMeta.Version = version
 	commitBatchMeta.ChunkBlockRanges = ranges
 	return &commitBatchMeta, ranges, nil
@@ -541,79 +511,12 @@
 	if committedBatchMeta != nil {
 		codecVersion = encoding.CodecVersion(committedBatchMeta.Version)
 	} else {
-<<<<<<< HEAD
 		codecVersion = encoding.GetCodecVersion(chainCfg, startBlock.Header.Number, startBlock.Header.Time)
 	}
 
 	codec, err := encoding.GetCodec(codecVersion)
 	if err != nil {
 		return 0, nil, fmt.Errorf("unsupported codec version: %v, batch index: %v, err: %w", codecVersion, batchIndex, err)
-=======
-		codecVersion = determineCodecVersion(startBlock.Header.Number, startBlock.Header.Time, chainCfg)
-	}
-
-	var localBatchHash common.Hash
-	if codecVersion == encoding.CodecV0 {
-		daBatch, err := codecv0.NewDABatch(batch)
-		if err != nil {
-			return 0, nil, fmt.Errorf("failed to create codecv0 DA batch, batch index: %v, err: %w", batchIndex, err)
-		}
-		localBatchHash = daBatch.Hash()
-	} else if codecVersion == encoding.CodecV1 {
-		daBatch, err := codecv1.NewDABatch(batch)
-		if err != nil {
-			return 0, nil, fmt.Errorf("failed to create codecv1 DA batch, batch index: %v, err: %w", batchIndex, err)
-		}
-		localBatchHash = daBatch.Hash()
-	} else if codecVersion == encoding.CodecV2 {
-		daBatch, err := codecv2.NewDABatch(batch)
-		if err != nil {
-			return 0, nil, fmt.Errorf("failed to create codecv2 DA batch, batch index: %v, err: %w", batchIndex, err)
-		}
-		localBatchHash = daBatch.Hash()
-	} else if codecVersion == encoding.CodecV3 {
-		daBatch, err := codecv3.NewDABatch(batch)
-		if err != nil {
-			return 0, nil, fmt.Errorf("failed to create codecv3 DA batch, batch index: %v, err: %w", batchIndex, err)
-		}
-		localBatchHash = daBatch.Hash()
-	} else if codecVersion == encoding.CodecV4 {
-		// Check if committedBatchMeta exists, for backward compatibility with older client versions
-		if committedBatchMeta == nil {
-			return 0, nil, fmt.Errorf("missing committed batch metadata for codecV4, please use the latest client version, batch index: %v", batchIndex)
-		}
-
-		// Validate BlobVersionedHashes
-		if committedBatchMeta.BlobVersionedHashes == nil || len(committedBatchMeta.BlobVersionedHashes) != 1 {
-			return 0, nil, fmt.Errorf("invalid blob hashes, batch index: %v, blob hashes: %v", batchIndex, committedBatchMeta.BlobVersionedHashes)
-		}
-
-		// Attempt to create DA batch with compression
-		daBatch, err := codecv4.NewDABatch(batch, true)
-		if err != nil {
-			// If compression fails, try without compression
-			log.Warn("failed to create codecv4 DA batch with compress enabling", "batch index", batchIndex, "err", err)
-			daBatch, err = codecv4.NewDABatch(batch, false)
-			if err != nil {
-				return 0, nil, fmt.Errorf("failed to create codecv4 DA batch, batch index: %v, err: %w", batchIndex, err)
-			}
-		} else if daBatch.BlobVersionedHash != committedBatchMeta.BlobVersionedHashes[0] {
-			// Inconsistent blob versioned hash, fallback to uncompressed DA batch
-			log.Warn("impossible case: inconsistent blob versioned hash", "batch index", batchIndex, "expected", committedBatchMeta.BlobVersionedHashes[0], "actual", daBatch.BlobVersionedHash)
-			daBatch, err = codecv4.NewDABatch(batch, false)
-			if err != nil {
-				return 0, nil, fmt.Errorf("failed to create codecv4 DA batch, batch index: %v, err: %w", batchIndex, err)
-			}
-		}
-
-		localBatchHash = daBatch.Hash()
-	} else {
-		return 0, nil, fmt.Errorf("unsupported codec version: %v", codecVersion)
->>>>>>> 233a6adc
-	}
-
-	if committedBatchMeta == nil {
-		return 0, nil, fmt.Errorf("missing committed batch metadata, please use the latest client version, batch index: %v, codec version: %v", batchIndex, codecVersion)
 	}
 
 	daBatch, err := codec.NewDABatchWithExpectedBlobVersionedHashes(batch, committedBatchMeta.BlobVersionedHashes)
@@ -672,22 +575,6 @@
 	return endBlock.Header.Number.Uint64(), finalizedBatchMeta, nil
 }
 
-// determineCodecVersion determines the codec version based on the block number and chain configuration.
-func determineCodecVersion(startBlockNumber *big.Int, startBlockTimestamp uint64, chainCfg *params.ChainConfig) encoding.CodecVersion {
-	switch {
-	case startBlockNumber.Uint64() == 0 || !chainCfg.IsBernoulli(startBlockNumber):
-		return encoding.CodecV0 // codecv0: genesis batch or batches before Bernoulli
-	case !chainCfg.IsCurie(startBlockNumber):
-		return encoding.CodecV1 // codecv1: batches after Bernoulli and before Curie
-	case !chainCfg.IsDarwin(startBlockTimestamp):
-		return encoding.CodecV2 // codecv2: batches after Curie and before Darwin
-	case !chainCfg.IsDarwinV2(startBlockTimestamp):
-		return encoding.CodecV3 // codecv3: batches after Darwin
-	default:
-		return encoding.CodecV4 // codecv4: batches after DarwinV2
-	}
-}
-
 // decodeBlockRangesFromEncodedChunks decodes the provided chunks into a list of block ranges.
 func decodeBlockRangesFromEncodedChunks(codecVersion encoding.CodecVersion, chunks [][]byte) ([]*rawdb.ChunkBlockRange, error) {
 	var chunkBlockRanges []*rawdb.ChunkBlockRange
@@ -709,43 +596,6 @@
 			if err := daBlocks[i].Decode(chunk[startIdx:endIdx]); err != nil {
 				return nil, err
 			}
-<<<<<<< HEAD
-=======
-			daBlocks := make([]*codecv3.DABlock, numBlocks)
-			for i := 0; i < numBlocks; i++ {
-				startIdx := 1 + i*60 // add 1 to skip numBlocks byte
-				endIdx := startIdx + 60
-				daBlocks[i] = &codecv3.DABlock{}
-				if err := daBlocks[i].Decode(chunk[startIdx:endIdx]); err != nil {
-					return nil, err
-				}
-			}
-
-			chunkBlockRanges = append(chunkBlockRanges, &rawdb.ChunkBlockRange{
-				StartBlockNumber: daBlocks[0].BlockNumber,
-				EndBlockNumber:   daBlocks[len(daBlocks)-1].BlockNumber,
-			})
-		case encoding.CodecV4:
-			if len(chunk) != 1+numBlocks*60 {
-				return nil, fmt.Errorf("invalid chunk byte length, expected: %v, got: %v", 1+numBlocks*60, len(chunk))
-			}
-			daBlocks := make([]*codecv4.DABlock, numBlocks)
-			for i := 0; i < numBlocks; i++ {
-				startIdx := 1 + i*60 // add 1 to skip numBlocks byte
-				endIdx := startIdx + 60
-				daBlocks[i] = &codecv4.DABlock{}
-				if err := daBlocks[i].Decode(chunk[startIdx:endIdx]); err != nil {
-					return nil, err
-				}
-			}
-
-			chunkBlockRanges = append(chunkBlockRanges, &rawdb.ChunkBlockRange{
-				StartBlockNumber: daBlocks[0].BlockNumber,
-				EndBlockNumber:   daBlocks[len(daBlocks)-1].BlockNumber,
-			})
-		default:
-			return nil, fmt.Errorf("unexpected batch version %v", codecVersion)
->>>>>>> 233a6adc
 		}
 
 		chunkBlockRanges = append(chunkBlockRanges, &rawdb.ChunkBlockRange{
